--- conflicted
+++ resolved
@@ -69,14 +69,11 @@
     typedef Eigen::Matrix<Scalar,Eigen::Dynamic,Eigen::Dynamic,Options> MatrixXs;
     typedef Eigen::Matrix<Scalar,Eigen::Dynamic,1,Options> VectorXs;
     typedef Eigen::Matrix<Scalar,3,1,Options> Vector3;
-<<<<<<< HEAD
     typedef Eigen::Matrix<Scalar,6,1,Options> Vector6;
     
-=======
     typedef Eigen::Matrix<Scalar, 6, 1, Options> Vector6c;
     typedef Eigen::Matrix<Scalar, 1, 6, Eigen::RowMajor | Options> Vector6r;
 
->>>>>>> 78d62096
     /// \brief Dense vectorized version of a joint configuration vector.
     typedef VectorXs ConfigVectorType;
     
@@ -226,9 +223,6 @@
     /// \brief Time variation of Composite Rigid Body Inertia expressed in the world frame
     PINOCCHIO_ALIGNED_STD_VECTOR(Matrix6) doYcrb;
     
-<<<<<<< HEAD
-    /// \brief The joint accelerations computed by ABA
-=======
     /// \brief Temporary for derivative algorithms
     Matrix6 Itmp;
     
@@ -238,7 +232,6 @@
     RowMatrix6 M6tmpR2;
       
     /// \brief The joint accelerations computed from ABA
->>>>>>> 78d62096
     TangentVectorType ddq;
     
     // ABA internal data
@@ -446,29 +439,20 @@
     /// \brief Matrix related to joint torque regressor
     MatrixXs jointTorqueRegressor;
 
-<<<<<<< HEAD
+    /// \brief Cholesky decomposition of the KKT contact matrix
+    ContactCholeskyDecomposition contact_chol;
+    
+    /// \brief RHS vector when solving the contact dynamics KKT problem
+    VectorXs primal_dual_contact_solution;
+    
+    /// \brief Primal RHS in contact dynamic equations
+    VectorXs primal_rhs_contact;
+
 #if defined(_MSC_VER)
     // Eigen tensor warning: Eigen\CXX11\src/Tensor/Tensor.h(76,1): warning C4554: '&': check operator precedence for possible error
 #pragma warning(disable:4554)
 #endif
-    
-    /// \brief Tensor containing the kinematic Hessian of all the joints.
-    Tensor3x kinematic_hessians;
-
-#if defined(_MSC_VER)    
-#pragma warning(default:4554)   // C4554 enabled after tensor definition
-#endif
-    
-    /// \brief Cholesky decomposition of the KKT contact matrix
-    ContactCholeskyDecomposition contact_chol;
-    
-    /// \brief RHS vector when solving the contact dynamics KKT problem
-    VectorXs primal_dual_contact_solution;
-    
-    /// \brief Primal RHS in contact dynamic equations
-    VectorXs primal_rhs_contact;
-    
-=======
+
     /// \brief Tensor containing the kinematic Hessian of all the joints.
     Tensor3x kinematic_hessians;
 
@@ -490,32 +474,35 @@
     /// configuration
     Tensor3x d2tau_dadq;
 
->>>>>>> 78d62096
-    ///
-    /// \brief Default constructor of pinocchio::Data from a pinocchio::Model.
-    ///
-    /// \param[in] model The model structure of the rigid body system.
-    ///
-    explicit DataTpl(const Model & model);
-    
-    ///
-    /// \brief Default constructor
-    ///
-    DataTpl() {}
+#if defined(_MSC_VER)
+#pragma warning(default:4554)   // C4554 enabled after tensor definition
+#endif
 
     PINOCCHIO_ALIGNED_STD_VECTOR(std::vector<Matrix6>) extended_motion_propagator; // Stores force propagator to the base link
     PINOCCHIO_ALIGNED_STD_VECTOR(Matrix6) spatial_inv_inertia; // Stores spatial inverse inertia
-    PINOCCHIO_ALIGNED_STD_VECTOR(size_t) accumulation_descendant;
-    PINOCCHIO_ALIGNED_STD_VECTOR(size_t) accumulation_ancestor; 
-    PINOCCHIO_ALIGNED_STD_VECTOR(size_t) constraints_supported_dim;
-    PINOCCHIO_ALIGNED_STD_VECTOR(std::set<size_t>) constraints_supported;
+    std::vector<size_t> accumulation_descendant;
+    std::vector<size_t> accumulation_ancestor;
+    std::vector<size_t> constraints_supported_dim;
+    std::vector<std::set<size_t>> constraints_supported;
     std::vector<size_t> joints_supporting_constraints;
     std::vector<size_t> accumulation_joints;
-    PINOCCHIO_ALIGNED_STD_VECTOR(std::vector<size_t>) constraints_on_joint;
+    std::vector<std::vector<size_t>> constraints_on_joint;
     Matrix6 scratch_pad1;
     Matrix6 scratch_pad2;
     Vector6 scratch_pad_vector;
     Vector6 scratch_pad_vector2;
+
+    ///
+    /// \brief Default constructor of pinocchio::Data from a pinocchio::Model.
+    ///
+    /// \param[in] model The model structure of the rigid body system.
+    ///
+    explicit DataTpl(const Model & model);
+    
+    ///
+    /// \brief Default constructor
+    ///
+    DataTpl() {}
     
 
   private:
