--- conflicted
+++ resolved
@@ -1,9 +1,5 @@
 //
-<<<<<<< HEAD
-// Copyright (c) 2016-2020 CNRS INRIA
-=======
 // Copyright (c) 2016-2021 CNRS INRIA
->>>>>>> b134b25f
 //
 
 #ifndef __pinocchio_multibody_frame_hpp__
@@ -51,9 +47,6 @@
     ///
     /// \brief Default constructor of a frame.
     ///
-<<<<<<< HEAD
-    FrameTpl() {} // needed by std::vector
-=======
     FrameTpl()
     : name()
     , parent()
@@ -61,7 +54,6 @@
     , type()
     , inertia(Inertia::Zero())
     {} // needed by std::vector
->>>>>>> b134b25f
     
     ///
     /// \brief Builds a frame defined by its name, its joint parent id, its placement and its type.
