//
<<<<<<< HEAD
// Copyright (c) 2015-2021 CNRS INRIA
=======
// Copyright (c) 2015-2022 CNRS INRIA
>>>>>>> c2ad2c60
// Copyright (c) 2015 Wandercraft, 86 rue de Paris 91400 Orsay, France.
//

#ifndef __pinocchio_multibody_data_hxx__
#define __pinocchio_multibody_data_hxx__

#include "pinocchio/spatial/fwd.hpp"
#include "pinocchio/multibody/model.hpp"
#include "pinocchio/utils/string-generator.hpp"
#include "pinocchio/multibody/liegroup/liegroup-algo.hpp"

/// @cond DEV

namespace pinocchio
{
  
  template<typename Scalar, int Options, template<typename,int> class JointCollectionTpl>
  DataTpl<Scalar,Options,JointCollectionTpl>::
  DataTpl(const Model & model)
  : joints(0)
  , a((std::size_t)model.njoints,Motion::Zero())
  , oa((std::size_t)model.njoints,Motion::Zero())
  , oa_drift((std::size_t)model.njoints,Motion::Zero())
  , oa_augmented((std::size_t)model.njoints,Motion::Zero())
  , a_gf((std::size_t)model.njoints,Motion::Zero())
  , oa_gf((std::size_t)model.njoints,Motion::Zero())
  , v((std::size_t)model.njoints,Motion::Zero())
  , ov((std::size_t)model.njoints,Motion::Zero())
  , f((std::size_t)model.njoints,Force::Zero())
  , of((std::size_t)model.njoints,Force::Zero())
  , of_augmented((std::size_t)model.njoints,Force::Zero())
  , h((std::size_t)model.njoints,Force::Zero())
  , oh((std::size_t)model.njoints,Force::Zero())
  , oMi((std::size_t)model.njoints,SE3::Identity())
  , liMi((std::size_t)model.njoints,SE3::Identity())
  , tau(VectorXs::Zero(model.nv))
  , nle(VectorXs::Zero(model.nv))
  , g(VectorXs::Zero(model.nv))
  , oMf((std::size_t)model.nframes,SE3::Identity())
  , Ycrb((std::size_t)model.njoints,Inertia::Zero())
  , dYcrb((std::size_t)model.njoints,Inertia::Zero())
  , M(MatrixXs::Zero(model.nv,model.nv))
  , Minv(MatrixXs::Zero(model.nv,model.nv))
  , C(MatrixXs::Zero(model.nv,model.nv))
  , dHdq(Matrix6x::Zero(6,model.nv))
  , dFdq(Matrix6x::Zero(6,model.nv))
  , dFdv(Matrix6x::Zero(6,model.nv))
  , dFda(Matrix6x::Zero(6,model.nv))
  , SDinv(Matrix6x::Zero(6,model.nv))
  , UDinv(Matrix6x::Zero(6,model.nv))
  , IS(MatrixXs::Zero(6,model.nv))
  , vxI((std::size_t)model.njoints,Inertia::Matrix6::Zero())
  , Ivx((std::size_t)model.njoints,Inertia::Matrix6::Zero())
  , B((std::size_t)model.njoints,Inertia::Matrix6::Zero())
  , oinertias((std::size_t)model.njoints,Inertia::Zero())
  , oYcrb((std::size_t)model.njoints,Inertia::Zero())
  , doYcrb((std::size_t)model.njoints,Inertia::Matrix6::Zero())
  , ddq(VectorXs::Zero(model.nv))
  , Yaba((std::size_t)model.njoints,Inertia::Matrix6::Zero())
  , oYaba((std::size_t)model.njoints,Inertia::Matrix6::Zero())
  , u(VectorXs::Zero(model.nv))
  , Ag(Matrix6x::Zero(6,model.nv))
  , dAg(Matrix6x::Zero(6,model.nv))
  , hg(Force::Zero())
  , dhg(Force::Zero())
  , Ig(Inertia::Zero())
  , Fcrb((std::size_t)model.njoints,Matrix6x::Zero(6,model.nv))
  , lastChild((std::size_t)model.njoints,-1)
  , nvSubtree((std::size_t)model.njoints,-1)
  , start_idx_v_fromRow((std::size_t)model.nv,-1)
  , end_idx_v_fromRow((std::size_t)model.nv,-1)
  , U(MatrixXs::Identity(model.nv,model.nv))
  , D(VectorXs::Zero(model.nv))
  , Dinv(VectorXs::Zero(model.nv))
  , tmp(VectorXs::Zero(model.nv))
  , parents_fromRow((std::size_t)model.nv,-1)
  , supports_fromRow((std::size_t)model.nv)
  , nvSubtree_fromRow((std::size_t)model.nv,-1)
  , J(Matrix6x::Zero(6,model.nv))
  , dJ(Matrix6x::Zero(6,model.nv))
  , dVdq(Matrix6x::Zero(6,model.nv))
  , dAdq(Matrix6x::Zero(6,model.nv))
  , dAdv(Matrix6x::Zero(6,model.nv))
  , dtau_dq(RowMatrixXs::Zero(model.nv,model.nv))
  , dtau_dv(RowMatrixXs::Zero(model.nv,model.nv))
  , ddq_dq(RowMatrixXs::Zero(model.nv,model.nv))
  , ddq_dv(RowMatrixXs::Zero(model.nv,model.nv))
  , ddq_dtau(RowMatrixXs::Zero(model.nv,model.nv))
  , iMf((std::size_t)model.njoints,SE3::Identity())
  , com((std::size_t)model.njoints,Vector3::Zero())
  , vcom((std::size_t)model.njoints,Vector3::Zero())
  , acom((std::size_t)model.njoints,Vector3::Zero())
  , mass((std::size_t)model.njoints,(Scalar)(-1))
  , Jcom(Matrix3x::Zero(3,model.nv))
  , kinetic_energy(Scalar(0))
  , potential_energy(Scalar(0))
  , mechanical_energy(Scalar(0))
  , JMinvJt()
  , llt_JMinvJt()
  , lambda_c()
  , lambda_c_prox()
  , diff_lambda_c()
  , sDUiJt(MatrixXs::Zero(model.nv,model.nv))
  , torque_residual(VectorXs::Zero(model.nv))
  , dq_after(VectorXs::Zero(model.nv))
  , impulse_c()
  , staticRegressor(Matrix3x::Zero(3,4*(model.njoints-1)))
  , bodyRegressor(BodyRegressorType::Zero())
  , jointTorqueRegressor(MatrixXs::Zero(model.nv,10*(model.njoints-1)))
#if EIGEN_VERSION_AT_LEAST(3,2,90) && !EIGEN_VERSION_AT_LEAST(3,2,93)
  , kinematic_hessians(6,std::max(1,model.nv),std::max(1,model.nv)) // the minimum size should be 1 for compatibility reasons
#else
  , kinematic_hessians(6,model.nv,model.nv)
#endif
  {
    typedef typename Model::JointIndex JointIndex;
    
    /* Create data structure associated to the joints */
    for(JointIndex i=0;i<(JointIndex)(model.njoints);++i)
      joints.push_back(CreateJointData<Scalar,Options,JointCollectionTpl>::run(model.joints[i]));

    /* Init for CRBA */
    M.setZero(); Minv.setZero();
    for(JointIndex i=0;i<(JointIndex)(model.njoints);++i)
    { Fcrb[i].resize(6,model.nv); }
    
    computeLastChild(model);
    
    /* Init for Cholesky */
    computeParents_fromRow(model);
    computeSupports_fromRow(model);
    
    /* Init universe states relatively to itself */
    a_gf[0] = -model.gravity;
    
    kinematic_hessians.setZero();
  }

  template<typename Scalar, int Options, template<typename,int> class JointCollectionTpl>
  inline void DataTpl<Scalar,Options,JointCollectionTpl>::
  computeLastChild(const Model & model)
  {
    typedef typename Model::Index Index;
    
    std::fill(lastChild.begin(),lastChild.end(),-1);
    for( int i=model.njoints-1;i>=0;--i )
    {
      if(lastChild[(Index)i] == -1) lastChild[(Index)i] = i;
      const Index & parent = model.parents[(Index)i];
      lastChild[parent] = std::max<int>(lastChild[(Index)i],lastChild[parent]);
      
      nvSubtree[(Index)i]
      = model.joints[(Index)lastChild[(Index)i]].idx_v() + model.joints[(Index)lastChild[(Index)i]].nv()
      - model.joints[(Index)i].idx_v();
    }
  }

  template<typename Scalar, int Options, template<typename,int> class JointCollectionTpl>
  inline void DataTpl<Scalar,Options,JointCollectionTpl>
  ::computeParents_fromRow(const Model & model)
  {
    typedef typename Model::Index Index;
    
    for(Index joint=1;joint<(Index)(model.njoints);joint++)
    {
      const Index & parent = model.parents[joint];
      const int nvj    = model.joints[joint].nv();
      const int idx_vj = model.joints[joint].idx_v();
      
      assert(idx_vj >= 0 && idx_vj < model.nv);
      if(parent>0) parents_fromRow[(Index)idx_vj] = model.joints[parent].idx_v()+model.joints[parent].nv()-1;
      else         parents_fromRow[(Index)idx_vj] = -1;
      nvSubtree_fromRow[(Index)idx_vj] = nvSubtree[joint];
      
      start_idx_v_fromRow[(size_t)idx_vj] = idx_vj;
      end_idx_v_fromRow[(size_t)idx_vj] = idx_vj+nvj-1;
      for(int row=1;row<nvj;++row)
      {
        parents_fromRow[(size_t)(idx_vj+row)] = idx_vj+row-1;
        nvSubtree_fromRow[(size_t)(idx_vj+row)] = nvSubtree[joint]-row;
        start_idx_v_fromRow[(size_t)(idx_vj+row)] = start_idx_v_fromRow[(size_t)idx_vj];
        end_idx_v_fromRow[(size_t)(idx_vj+row)] = end_idx_v_fromRow[(size_t)idx_vj];
      }
    }
  }

  template<typename Scalar, int Options, template<typename,int> class JointCollectionTpl>
  inline void DataTpl<Scalar,Options,JointCollectionTpl>
  ::computeSupports_fromRow(const Model & model)
  {
    typedef typename Model::JointIndex JointIndex;
    
    for(JointIndex joint_id = 1;
        joint_id < (JointIndex)(model.njoints);
        joint_id++)
    {
      const int nvj    = nv   (model.joints[joint_id]);
      const int idx_vj = idx_v(model.joints[joint_id]);
      
      assert(idx_vj >= 0 && idx_vj < model.nv);
      
      const int parent_fromRow = parents_fromRow[(size_t)idx_vj];
      
      if(parent_fromRow >= 0)
        supports_fromRow[(size_t)idx_vj] = supports_fromRow[(size_t)parent_fromRow];
      
      supports_fromRow[(size_t)idx_vj].push_back(idx_vj);
      
      for(int row = 1; row < nvj; ++row)
      {
        supports_fromRow[(size_t)(idx_vj+row)] = supports_fromRow[(size_t)(idx_vj+row-1)];
        supports_fromRow[(size_t)(idx_vj+row)].push_back(idx_vj+row);
      }
    }
  }

  template<typename Scalar, int Options, template<typename,int> class JointCollectionTpl>
  bool operator==(const DataTpl<Scalar,Options,JointCollectionTpl> & data1,
                  const DataTpl<Scalar,Options,JointCollectionTpl> & data2)
  {
    bool value =
       data1.joints == data2.joints
    && data1.a == data2.a
    && data1.oa == data2.oa
    && data1.oa_drift == data2.oa_drift
    && data1.oa_augmented == data2.oa_augmented
    && data1.a_gf == data2.a_gf
    && data1.oa_gf == data2.oa_gf
    && data1.v == data2.v
    && data1.ov == data2.ov
    && data1.f == data2.f
    && data1.of == data2.of
    && data1.of_augmented == data2.of_augmented
    && data1.h == data2.h
    && data1.oh == data2.oh
    && data1.oMi == data2.oMi
    && data1.liMi == data2.liMi
    && data1.tau == data2.tau
    && data1.nle == data2.nle
    && data1.g == data2.g
    && data1.oMf == data2.oMf
    && data1.Ycrb == data2.Ycrb
    && data1.dYcrb == data2.dYcrb
    && data1.M == data2.M
    && data1.Minv == data2.Minv
    && data1.C == data2.C
    && data1.dHdq == data2.dHdq
    && data1.dFdq == data2.dFdq
    && data1.dFdv == data2.dFdv
    && data1.dFda == data2.dFda
    && data1.SDinv == data2.SDinv
    && data1.UDinv == data2.UDinv
    && data1.IS == data2.IS
    && data1.vxI == data2.vxI
    && data1.Ivx == data2.Ivx
    && data1.oinertias == data2.oinertias
    && data1.oYcrb == data2.oYcrb
    && data1.doYcrb == data2.doYcrb
    && data1.ddq == data2.ddq
    && data1.Yaba == data2.Yaba
    && data1.oYaba == data2.oYaba
    && data1.oYaba_contact == data2.oYaba_contact
    && data1.u == data2.u
    && data1.Ag == data2.Ag
    && data1.dAg == data2.dAg
    && data1.hg == data2.hg
    && data1.dhg == data2.dhg
    && data1.Ig == data2.Ig
    && data1.Fcrb == data2.Fcrb
    && data1.lastChild == data2.lastChild
    && data1.nvSubtree == data2.nvSubtree
    && data1.start_idx_v_fromRow == data2.start_idx_v_fromRow
    && data1.end_idx_v_fromRow == data2.end_idx_v_fromRow
    && data1.U == data2.U
    && data1.D == data2.D
    && data1.Dinv == data2.Dinv
    && data1.parents_fromRow == data2.parents_fromRow
    && data1.supports_fromRow == data2.supports_fromRow
    && data1.nvSubtree_fromRow == data2.nvSubtree_fromRow
    && data1.J == data2.J
    && data1.dJ == data2.dJ
    && data1.dVdq == data2.dVdq
    && data1.dAdq == data2.dAdq
    && data1.dAdv == data2.dAdv
    && data1.dtau_dq == data2.dtau_dq
    && data1.dtau_dv == data2.dtau_dv
    && data1.ddq_dq == data2.ddq_dq
    && data1.ddq_dv == data2.ddq_dv
    && data1.dvc_dq == data2.dvc_dq
    && data1.dac_dq == data2.dac_dq
    && data1.dac_dv == data2.dac_dv
    && data1.dac_da == data2.dac_da
    && data1.osim == data2.osim
    && data1.dlambda_dq == data2.dlambda_dq
    && data1.dlambda_dv == data2.dlambda_dv
    && data1.dlambda_dtau == data2.dlambda_dtau
    && data1.dlambda_dx_prox == data2.dlambda_dx_prox
    && data1.drhs_prox == data2.drhs_prox
    && data1.iMf == data2.iMf
    && data1.com == data2.com
    && data1.vcom == data2.vcom
    && data1.acom == data2.acom
    && data1.mass == data2.mass
    && data1.Jcom == data2.Jcom
    && data1.kinetic_energy == data2.kinetic_energy
    && data1.potential_energy == data2.potential_energy
    && data1.mechanical_energy == data2.mechanical_energy
    && data1.JMinvJt == data2.JMinvJt
    && data1.lambda_c == data2.lambda_c
    && data1.lambda_c_prox == data2.lambda_c_prox
    && data1.diff_lambda_c == data2.diff_lambda_c
    && data1.sDUiJt == data2.sDUiJt
    && data1.torque_residual == data2.torque_residual
    && data1.dq_after == data2.dq_after
    && data1.impulse_c == data2.impulse_c
    && data1.staticRegressor == data2.staticRegressor
    && data1.bodyRegressor == data2.bodyRegressor
    && data1.jointTorqueRegressor == data2.jointTorqueRegressor
//    && data1.contact_chol == data2.contact_chol
    && data1.primal_dual_contact_solution == data2.primal_dual_contact_solution
    ;
    
    // operator== for Eigen::Tensor provides an Expression which might be not evaluated as a boolean
    typedef DataTpl<Scalar,Options,JointCollectionTpl> Data;
    typedef Eigen::Map<const typename Data::VectorXs> MapVectorXs;
    value &=
       MapVectorXs(data1.kinematic_hessians.data(),data1.kinematic_hessians.size())
    == MapVectorXs(data2.kinematic_hessians.data(),data2.kinematic_hessians.size());

    return value;
  }

  template<typename Scalar, int Options, template<typename,int> class JointCollectionTpl>
  bool operator!=(const DataTpl<Scalar,Options,JointCollectionTpl> & data1,
                  const DataTpl<Scalar,Options,JointCollectionTpl> & data2)
  {
    return !(data1 == data2);
  }

} // namespace pinocchio

/// @endcond

#endif // ifndef __pinocchio_multibody_data_hxx__<|MERGE_RESOLUTION|>--- conflicted
+++ resolved
@@ -1,9 +1,5 @@
 //
-<<<<<<< HEAD
-// Copyright (c) 2015-2021 CNRS INRIA
-=======
 // Copyright (c) 2015-2022 CNRS INRIA
->>>>>>> c2ad2c60
 // Copyright (c) 2015 Wandercraft, 86 rue de Paris 91400 Orsay, France.
 //
 
