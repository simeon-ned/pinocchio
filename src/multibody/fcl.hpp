--- conflicted
+++ resolved
@@ -48,59 +48,10 @@
 #include <limits>
 #include <assert.h>
 
-<<<<<<< HEAD
-=======
-#ifdef PINOCCHIO_WITH_HPP_FCL
-#if HPP_FCL_VERSION_AT_LEAST(2,0,0)
-#define PINOCCHIO_HPPFCL_USE_STD_SHARED_PTR
-#endif
-#endif
-
-#ifdef PINOCCHIO_HPPFCL_USE_STD_SHARED_PTR
-#include <memory>
-#else
-#include <boost/shared_ptr.hpp>
-#include <boost/make_shared.hpp>
-#endif
-
->>>>>>> 483713ff
 #include <boost/foreach.hpp>
 
 namespace pinocchio
 {
-<<<<<<< HEAD
-=======
-#ifdef PINOCCHIO_HPPFCL_USE_STD_SHARED_PTR
-  using std::shared_ptr;
-  using std::make_shared;
-#else
-  using boost::shared_ptr;
-  using boost::make_shared;
-#endif
-  struct CollisionPair
-  : public std::pair<GeomIndex, GeomIndex>
-  {
-
-    typedef std::pair<GeomIndex, GeomIndex> Base;
-   
-    /// \brief Empty constructor
-    CollisionPair();
-    
-    ///
-    /// \brief Default constructor of a collision pair from two collision object indexes.
-    /// \remarks The two indexes must be different, otherwise the constructor throws.
-    ///
-    /// \param[in] co1 Index of the first collision object.
-    /// \param[in] co2 Index of the second collision object.
-    ///
-    CollisionPair(const GeomIndex co1, const GeomIndex co2);
-    bool                  operator == (const CollisionPair& rhs) const;
-    bool                  operator != (const CollisionPair& rhs) const;
-    void                  disp        (std::ostream & os)        const;
-    friend std::ostream & operator << (std::ostream & os,const CollisionPair & X);
-
-  }; // struct CollisionPair
->>>>>>> 483713ff
 
 #ifndef PINOCCHIO_WITH_HPP_FCL  
 
@@ -133,150 +84,7 @@
 
   namespace fcl = hpp::fcl;
 
-<<<<<<< HEAD
   inline bool operator==(const fcl::CollisionObject & lhs, const fcl::CollisionObject & rhs)
-=======
-#endif // PINOCCHIO_WITH_HPP_FCL
-
-enum GeometryType
-{
-  VISUAL,
-  COLLISION
-};
-
-struct GeometryObject
-{
-  EIGEN_MAKE_ALIGNED_OPERATOR_NEW
-  
-  typedef shared_ptr<fcl::CollisionGeometry> CollisionGeometryPtr;
-  
-  /// \brief Name of the geometry object
-  std::string name;
-
-  /// \brief Index of the parent frame
-  ///
-  /// Parent frame may be unset (to the std::numeric_limits<FrameIndex>::max() value) as it is mostly used as a documentation of the tree, or in third-party libraries.
-  /// The URDF parser of Pinocchio is setting it to the proper value according to the urdf link-joint tree.
-  /// In particular, anchor joints of URDF would cause parent frame to be different to joint frame.
-  FrameIndex parentFrame;
-
-  /// \brief Index of the parent joint
-  JointIndex parentJoint;
-
-  /// \brief The FCL CollisionGeometry (might be a Mesh, a Geometry Primitive, etc.)
-  CollisionGeometryPtr geometry;
-
-  /// \brief The former pointer to the FCL CollisionGeometry.
-  /// \deprecated It is now deprecated and has been renamed GeometryObject::geometry
-  PINOCCHIO_DEPRECATED CollisionGeometryPtr & fcl;
-
-  /// \brief Position of geometry object in parent joint frame
-  SE3 placement;
-
-  /// \brief Absolute path to the mesh file (if the fcl pointee is also a Mesh)
-  std::string meshPath;
-
-  /// \brief Scaling vector applied to the GeometryObject::fcl object.
-  Eigen::Vector3d meshScale;
-
-  /// \brief Decide whether to override the Material.
-  bool overrideMaterial;
-
-  /// \brief RGBA color value of the GeometryObject::fcl object.
-  Eigen::Vector4d meshColor;
-
-  /// \brief Absolute path to the mesh texture file.
-  std::string meshTexturePath;
-  
-  /// \brief If true, no collision or distance check will be done between the Geometry and any other geometry
-  bool disableCollision;
-
-PINOCCHIO_COMPILER_DIAGNOSTIC_PUSH
-PINOCCHIO_COMPILER_DIAGNOSTIC_IGNORED_DEPRECECATED_DECLARATIONS
-  ///
-  /// \brief Full constructor.
-  ///
-  /// \param[in] name  Name of the geometry object.
-  /// \param[in] parent_frame  Index of the parent frame.
-  /// \param[in] parent_joint  Index of the parent joint (that supports the geometry).
-  /// \param[in] collision_geometry The FCL collision geometry object.
-  /// \param[in] placement Placement of the geometry with respect to the joint frame.
-  /// \param[in] meshPath Path of the mesh (may be needed extarnally to load the mesh inside a viewer for instance) [if applicable].
-  /// \param[in] meshScale Scale of the mesh [if applicable].
-  /// \param[in] overrideMaterial If true, this option allows to overrite the material [if applicable].
-  /// \param[in] meshColor Color of the mesh [if applicable].
-  /// \param[in] meshTexturePath Path to the file containing the texture information [if applicable].
-  ///
-  GeometryObject(const std::string & name,
-                 const FrameIndex parent_frame,
-                 const JointIndex parent_joint,
-                 const CollisionGeometryPtr & collision_geometry,
-                 const SE3 & placement,
-                 const std::string & meshPath = "",
-                 const Eigen::Vector3d & meshScale = Eigen::Vector3d::Ones(),
-                 const bool overrideMaterial = false,
-                 const Eigen::Vector4d & meshColor = Eigen::Vector4d(0,0,0,1),
-                 const std::string & meshTexturePath = "")
-  : name(name)
-  , parentFrame(parent_frame)
-  , parentJoint(parent_joint)
-  , geometry(collision_geometry)
-  , fcl(geometry)
-  , placement(placement)
-  , meshPath(meshPath)
-  , meshScale(meshScale)
-  , overrideMaterial(overrideMaterial)
-  , meshColor(meshColor)
-  , meshTexturePath(meshTexturePath)
-  , disableCollision(false)
-  {}
-PINOCCHIO_COMPILER_DIAGNOSTIC_POP
-
-PINOCCHIO_COMPILER_DIAGNOSTIC_PUSH
-PINOCCHIO_COMPILER_DIAGNOSTIC_IGNORED_DEPRECECATED_DECLARATIONS
-  ///
-  /// \brief Reduced constructor.
-  /// \remarks Compared to the other constructor, this one assumes that there is no parentFrame associated to the geometry.
-  ///
-  /// \param[in] name  Name of the geometry object.
-  /// \param[in] parent_joint  Index of the parent joint (that supports the geometry).
-  /// \param[in] collision_geometry The FCL collision geometry object.
-  /// \param[in] placement Placement of the geometry with respect to the joint frame.
-  /// \param[in] meshPath Path of the mesh (may be needed extarnally to load the mesh inside a viewer for instance) [if applicable].
-  /// \param[in] meshScale Scale of the mesh [if applicable].
-  /// \param[in] overrideMaterial If true, this option allows to overrite the material [if applicable].
-  /// \param[in] meshColor Color of the mesh [if applicable].
-  /// \param[in] meshTexturePath Path to the file containing the texture information [if applicable].
-  ///
-  GeometryObject(const std::string & name,
-                 const JointIndex parent_joint,
-                 const CollisionGeometryPtr & collision_geometry,
-                 const SE3 & placement,
-                 const std::string & meshPath = "",
-                 const Eigen::Vector3d & meshScale = Eigen::Vector3d::Ones(),
-                 const bool overrideMaterial = false,
-                 const Eigen::Vector4d & meshColor = Eigen::Vector4d::Ones(),
-                 const std::string & meshTexturePath = "")
-  : name(name)
-  , parentFrame(std::numeric_limits<FrameIndex>::max())
-  , parentJoint(parent_joint)
-  , geometry(collision_geometry)
-  , fcl(geometry)
-  , placement(placement)
-  , meshPath(meshPath)
-  , meshScale(meshScale)
-  , overrideMaterial(overrideMaterial)
-  , meshColor(meshColor)
-  , meshTexturePath(meshTexturePath)
-  , disableCollision(false)
-  {}
-PINOCCHIO_COMPILER_DIAGNOSTIC_POP
-
-PINOCCHIO_COMPILER_DIAGNOSTIC_PUSH
-PINOCCHIO_COMPILER_DIAGNOSTIC_IGNORED_DEPRECECATED_DECLARATIONS
-  GeometryObject(const GeometryObject & other)
-  : fcl(geometry)
->>>>>>> 483713ff
   {
     return lhs.collisionGeometry() == rhs.collisionGeometry()
             && lhs.getAABB().min_ == rhs.getAABB().min_
@@ -285,66 +93,6 @@
 
 #endif // PINOCCHIO_WITH_HPP_FCL
 
-<<<<<<< HEAD
-=======
-  struct ComputeCollision
-  : ::hpp::fcl::ComputeCollision
-  {
-    typedef ::hpp::fcl::ComputeCollision Base;
-    typedef shared_ptr<const fcl::CollisionGeometry> ConstCollisionGeometryPtr;
-    
-    ComputeCollision(const GeometryObject & o1, const GeometryObject & o2)
-    : Base(o1.geometry.get(),o2.geometry.get())
-    , o1(o1.geometry)
-    , o2(o2.geometry)
-    {}
-    
-    virtual ~ComputeCollision() {};
-    
-  protected:
-    ConstCollisionGeometryPtr o1;
-    ConstCollisionGeometryPtr o2;
-    
-    virtual std::size_t run(const fcl::Transform3f& tf1, const fcl::Transform3f& tf2,
-                            const fcl::CollisionRequest& request, fcl::CollisionResult& result) const
-    {
-      typedef ::hpp::fcl::CollisionGeometry const * Pointer;
-      const_cast<Pointer&>(Base::o1) = o1.get();
-      const_cast<Pointer&>(Base::o2) = o2.get();
-      return Base::run(tf1, tf2, request, result);
-    }
-  };
-
-  struct ComputeDistance
-  : ::hpp::fcl::ComputeDistance
-  {
-    typedef ::hpp::fcl::ComputeDistance Base;
-    typedef shared_ptr<fcl::CollisionGeometry> ConstCollisionGeometryPtr;
-    
-    ComputeDistance(const GeometryObject & o1, const GeometryObject & o2)
-    : Base(o1.geometry.get(),o2.geometry.get())
-    , o1(o1.geometry)
-    , o2(o2.geometry)
-    {}
-    
-    virtual ~ComputeDistance() {};
-    
-  protected:
-    ConstCollisionGeometryPtr o1;
-    ConstCollisionGeometryPtr o2;
-    
-    virtual hpp::fcl::FCL_REAL run(const fcl::Transform3f& tf1, const fcl::Transform3f& tf2,
-                                   const fcl::DistanceRequest& request, fcl::DistanceResult& result) const
-    {
-      typedef ::hpp::fcl::CollisionGeometry const * Pointer;
-      const_cast<Pointer&>(Base::o1) = o1.get();
-      const_cast<Pointer&>(Base::o2) = o2.get();
-      return Base::run(tf1, tf2, request, result);
-    }
-  };
-  
-#endif
->>>>>>> 483713ff
 
 } // namespace pinocchio
 
