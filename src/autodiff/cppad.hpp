--- conflicted
+++ resolved
@@ -1,9 +1,5 @@
 //
-<<<<<<< HEAD
-// Copyright (c) 2018-2022 CNRS INRIA
-=======
 // Copyright (c) 2018-2023 CNRS INRIA
->>>>>>> 4512214c
 //
 
 #ifndef __pinocchio_autodiff_cppad_hpp__
@@ -41,7 +37,6 @@
             return ADScalar(constant_pi<Scalar>::get(n));
           }
 
-<<<<<<< HEAD
           template <class T, T v>
           static inline ADScalar get(const std::integral_constant<T,v> & n)
           {
@@ -55,13 +50,6 @@
           }
           
           
-=======
-          template <class T, T value>
-          static inline ADScalar get(const std::integral_constant<T, value> &n)
-          {
-            return ADScalar(constant_pi<Scalar>::get(n));
-          }
->>>>>>> 4512214c
         };
       }
     }
