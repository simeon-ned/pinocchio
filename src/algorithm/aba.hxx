//
// Copyright (c) 2016-2020 CNRS INRIA
//

#ifndef __pinocchio_aba_hxx__
#define __pinocchio_aba_hxx__

#include "pinocchio/spatial/act-on-set.hpp"
#include "pinocchio/multibody/visitor.hpp"
#include "pinocchio/algorithm/check.hpp"

/// @cond DEV

namespace pinocchio
{
<<<<<<< HEAD
=======
  template<typename Scalar, int Options, template<typename,int> class JointCollectionTpl, typename ConfigVectorType, typename TangentVectorType>
  struct AbaForwardStep1
  : public fusion::JointUnaryVisitorBase< AbaForwardStep1<Scalar,Options,JointCollectionTpl,ConfigVectorType,TangentVectorType> >
  {
    typedef ModelTpl<Scalar,Options,JointCollectionTpl> Model;
    typedef DataTpl<Scalar,Options,JointCollectionTpl> Data;
    
    typedef boost::fusion::vector<const Model &,
                                  Data &,
                                  const ConfigVectorType &,
                                  const TangentVectorType &
                                  > ArgsType;
    
    template<typename JointModel>
    static void algo(const pinocchio::JointModelBase<JointModel> & jmodel,
                     pinocchio::JointDataBase<typename JointModel::JointDataDerived> & jdata,
                     const Model & model,
                     Data & data,
                     const Eigen::MatrixBase<ConfigVectorType> & q,
                     const Eigen::MatrixBase<TangentVectorType> & v)
    {
      typedef typename Model::JointIndex JointIndex;
      
      const JointIndex & i = jmodel.id();
      jmodel.calc(jdata.derived(),q.derived(),v.derived());
      
      const JointIndex & parent = model.parents[i];
      data.liMi[i] = model.jointPlacements[i] * jdata.M();
      
      data.v[i] = jdata.v();
      if (parent>0)
        data.v[i] += data.liMi[i].actInv(data.v[parent]);

      data.a_gf[i] = jdata.c() + (data.v[i] ^ jdata.v());
      
      data.Yaba[i] = model.inertias[i].matrix();
      data.f[i] = model.inertias[i].vxiv(data.v[i]); // -f_ext
    }
    
  };
>>>>>>> 0856656a
  
  namespace internal
  {
    
    template<typename Scalar>
    struct SE3actOn
    {
      template<int Options, typename Matrix6Type>
      static typename PINOCCHIO_EIGEN_PLAIN_TYPE(Matrix6Type)
      run(const SE3Tpl<Scalar,Options> & M,
          const Eigen::MatrixBase<Matrix6Type> & I)
      {
        typedef SE3Tpl<Scalar,Options> SE3;
        typedef typename SE3::Matrix3 Matrix3;
        typedef typename SE3::Vector3 Vector3;
        
        typedef const Eigen::Block<Matrix6Type,3,3> constBlock3;
        
        typedef typename PINOCCHIO_EIGEN_PLAIN_TYPE(Matrix6Type) ReturnType;
        typedef Eigen::Block<ReturnType,3,3> Block3;
        
        Matrix6Type & I_ = PINOCCHIO_EIGEN_CONST_CAST(Matrix6Type,I);
        const constBlock3 & Ai = I_.template block<3,3>(Inertia::LINEAR, Inertia::LINEAR);
        const constBlock3 & Bi = I_.template block<3,3>(Inertia::LINEAR, Inertia::ANGULAR);
        const constBlock3 & Di = I_.template block<3,3>(Inertia::ANGULAR, Inertia::ANGULAR);
        
        const Matrix3 & R = M.rotation();
        const Vector3 & t = M.translation();
        
        ReturnType res;
        Block3 Ao = res.template block<3,3>(Inertia::LINEAR, Inertia::LINEAR);
        Block3 Bo = res.template block<3,3>(Inertia::LINEAR, Inertia::ANGULAR);
        Block3 Co = res.template block<3,3>(Inertia::ANGULAR, Inertia::LINEAR);
        Block3 Do = res.template block<3,3>(Inertia::ANGULAR, Inertia::ANGULAR);
        
        Do.noalias() = R*Ai; // tmp variable
        Ao.noalias() = Do*R.transpose();
        
        Do.noalias() = R*Bi; // tmp variable
        Bo.noalias() = Do*R.transpose();
        
        Co.noalias() = R*Di; // tmp variable
        Do.noalias() = Co*R.transpose();
        
        Do.row(0) += t.cross(Bo.col(0));
        Do.row(1) += t.cross(Bo.col(1));
        Do.row(2) += t.cross(Bo.col(2));
        
        Co.col(0) = t.cross(Ao.col(0));
        Co.col(1) = t.cross(Ao.col(1));
        Co.col(2) = t.cross(Ao.col(2));
        Co += Bo.transpose();
        
        Bo = Co.transpose();
        Do.col(0) += t.cross(Bo.col(0));
        Do.col(1) += t.cross(Bo.col(1));
        Do.col(2) += t.cross(Bo.col(2));
        
        return res;
      }
    };
  } // namespace internal

  namespace optimized
  {
    template<typename Scalar, int Options, template<typename,int> class JointCollectionTpl, typename ConfigVectorType, typename TangentVectorType>
    struct AbaForwardStep1
    : public fusion::JointUnaryVisitorBase< AbaForwardStep1<Scalar,Options,JointCollectionTpl,ConfigVectorType,TangentVectorType> >
    {
      typedef ModelTpl<Scalar,Options,JointCollectionTpl> Model;
      typedef DataTpl<Scalar,Options,JointCollectionTpl> Data;
      
      typedef boost::fusion::vector<const Model &,
                                    Data &,
                                    const ConfigVectorType &,
                                    const TangentVectorType &
                                    > ArgsType;
      
      template<typename JointModel>
      static void algo(const pinocchio::JointModelBase<JointModel> & jmodel,
                       pinocchio::JointDataBase<typename JointModel::JointDataDerived> & jdata,
                       const Model & model,
                       Data & data,
                       const Eigen::MatrixBase<ConfigVectorType> & q,
                       const Eigen::MatrixBase<TangentVectorType> & v)
      {
        typedef typename Model::JointIndex JointIndex;
        typedef typename Data::Motion Motion;
        
        const JointIndex & i = jmodel.id();
        Motion & ov = data.ov[i];
        jmodel.calc(jdata.derived(),q.derived(),v.derived());
        
        const JointIndex & parent = model.parents[i];
        data.liMi[i] = model.jointPlacements[i] * jdata.M();
        if(parent > 0)
          data.oMi[i] = data.oMi[parent] * data.liMi[i];
        else
          data.oMi[i] = data.liMi[i];
        
        jmodel.jointCols(data.J) = data.oMi[i].act(jdata.S());
        
        ov = data.oMi[i].act(jdata.v());
        if(parent > 0)
          ov += data.ov[parent];

        data.oa_gf[i] = data.oMi[i].act(jdata.c());
        if(parent > 0)
          data.oa_gf[i] += (data.ov[parent] ^ ov);

        data.oYcrb[i] = data.oMi[i].act(model.inertias[i]);
        data.oYaba[i] = data.oYcrb[i].matrix();
        
        data.oh[i] = data.oYcrb[i] * ov; // necessary for ABA derivatives
        data.of[i] = ov.cross(data.oh[i]);
      }
      
    };
    
    template<typename Scalar, int Options, template<typename,int> class JointCollectionTpl>
    struct AbaBackwardStep
    : public fusion::JointUnaryVisitorBase< AbaBackwardStep<Scalar,Options,JointCollectionTpl> >
    {
      typedef ModelTpl<Scalar,Options,JointCollectionTpl> Model;
      typedef DataTpl<Scalar,Options,JointCollectionTpl> Data;
      
      typedef boost::fusion::vector<const Model &,
                                    Data &> ArgsType;
      
      template<typename JointModel>
      static void algo(const JointModelBase<JointModel> & jmodel,
                       JointDataBase<typename JointModel::JointDataDerived> & jdata,
                       const Model & model,
                       Data & data)
      {
        typedef typename Model::JointIndex JointIndex;
        typedef typename Data::Inertia Inertia;
        typedef typename Data::Force Force;
        typedef typename Data::Matrix6x Matrix6x;
        
        const JointIndex & i = jmodel.id();
        const JointIndex & parent  = model.parents[i];
        typename Inertia::Matrix6 & Ia = data.oYaba[i];
        
        typedef typename SizeDepType<JointModel::NV>::template ColsReturn<Matrix6x>::Type ColBlock;
        ColBlock Jcols = jmodel.jointCols(data.J);
        
        Force & fi = data.of[i];
        
        jmodel.jointVelocitySelector(data.u).noalias() -= Jcols.transpose()*fi.toVector();
        
        jdata.U().noalias() = Ia * Jcols;
        jdata.StU().noalias() = Jcols.transpose() * jdata.U();
        
        // Account for the rotor inertia contribution
        jdata.StU().diagonal() += jmodel.jointVelocitySelector(model.armature);
        
        internal::PerformStYSInversion<Scalar>::run(jdata.StU(),jdata.Dinv());
        jdata.UDinv().noalias() = jdata.U() * jdata.Dinv();
        
        if(parent > 0)
        {
          Ia.noalias() -= jdata.UDinv() * jdata.U().transpose();
          
          fi.toVector().noalias() += Ia * data.oa_gf[i].toVector() + jdata.UDinv() * jmodel.jointVelocitySelector(data.u);
          data.oYaba[parent] += Ia;
          data.of[parent] += fi;
        }
      }
      
    };
    
    template<typename Scalar, int Options, template<typename,int> class JointCollectionTpl>
    struct AbaForwardStep2
    : public fusion::JointUnaryVisitorBase< AbaForwardStep2<Scalar,Options,JointCollectionTpl> >
    {
      typedef ModelTpl<Scalar,Options,JointCollectionTpl> Model;
      typedef DataTpl<Scalar,Options,JointCollectionTpl> Data;
      
      typedef boost::fusion::vector<const Model &,
                                    Data &> ArgsType;
      
      template<typename JointModel>
      static void algo(const pinocchio::JointModelBase<JointModel> & jmodel,
                       pinocchio::JointDataBase<typename JointModel::JointDataDerived> & jdata,
                       const Model & model,
                       Data & data)
      {
        
        typedef typename Model::JointIndex JointIndex;
        typedef typename Data::Matrix6x Matrix6x;
        
        typedef typename SizeDepType<JointModel::NV>::template ColsReturn<Matrix6x>::Type ColBlock;
        ColBlock Jcols = jmodel.jointCols(data.J);
        
        const JointIndex & i = jmodel.id();
        const JointIndex & parent = model.parents[i];
        
        data.oa_gf[i] += data.oa_gf[parent]; // does not take into account the gravity field
        jmodel.jointVelocitySelector(data.ddq).noalias() =
        jdata.Dinv() * jmodel.jointVelocitySelector(data.u) - jdata.UDinv().transpose() * data.oa_gf[i].toVector();
        data.oa_gf[i].toVector() += Jcols * jmodel.jointVelocitySelector(data.ddq);
      }
      
    };

    template<typename Scalar, int Options, template<typename,int> class JointCollectionTpl, typename ConfigVectorType, typename TangentVectorType1, typename TangentVectorType2>
    inline const typename DataTpl<Scalar,Options,JointCollectionTpl>::TangentVectorType &
    aba(const ModelTpl<Scalar,Options,JointCollectionTpl> & model,
        DataTpl<Scalar,Options,JointCollectionTpl> & data,
        const Eigen::MatrixBase<ConfigVectorType> & q,
        const Eigen::MatrixBase<TangentVectorType1> & v,
        const Eigen::MatrixBase<TangentVectorType2> & tau)
    {
      assert(model.check(data) && "data is not consistent with model.");
      PINOCCHIO_CHECK_INPUT_ARGUMENT(q.size() == model.nq, "The joint configuration vector is not of right size");
      PINOCCHIO_CHECK_INPUT_ARGUMENT(v.size() == model.nv, "The joint velocity vector is not of right size");
      PINOCCHIO_CHECK_INPUT_ARGUMENT(tau.size() == model.nv, "The joint acceleration vector is not of right size");
      
      typedef typename ModelTpl<Scalar,Options,JointCollectionTpl>::JointIndex JointIndex;
      
      data.oa_gf[0] = -model.gravity;
      data.u = tau;
      
      typedef optimized::AbaForwardStep1<Scalar,Options,JointCollectionTpl,ConfigVectorType,TangentVectorType1> Pass1;
      for(JointIndex i=1; i<(JointIndex)model.njoints; ++i)
      {
        Pass1::run(model.joints[i],data.joints[i],
                   typename Pass1::ArgsType(model,data,q.derived(),v.derived()));
      }
      
      typedef optimized::AbaBackwardStep<Scalar,Options,JointCollectionTpl> Pass2;
      for(JointIndex i=(JointIndex)model.njoints-1;i>0; --i)
      {
        Pass2::run(model.joints[i],data.joints[i],
                   typename Pass2::ArgsType(model,data));
      }

      typedef optimized::AbaForwardStep2<Scalar,Options,JointCollectionTpl> Pass3;
      for(JointIndex i=1; i<(JointIndex)model.njoints; ++i)
      {
        Pass3::run(model.joints[i],data.joints[i],
                   typename Pass3::ArgsType(model,data));
      }
      
      return data.ddq;
    }

    template<typename Scalar, int Options, template<typename,int> class JointCollectionTpl, typename ConfigVectorType, typename TangentVectorType1, typename TangentVectorType2, typename ForceDerived>
    inline const typename DataTpl<Scalar,Options,JointCollectionTpl>::TangentVectorType &
    aba(const ModelTpl<Scalar,Options,JointCollectionTpl> & model,
        DataTpl<Scalar,Options,JointCollectionTpl> & data,
        const Eigen::MatrixBase<ConfigVectorType> & q,
        const Eigen::MatrixBase<TangentVectorType1> & v,
        const Eigen::MatrixBase<TangentVectorType2> & tau,
        const container::aligned_vector<ForceDerived> & fext)

    {
      assert(model.check(data) && "data is not consistent with model.");
      PINOCCHIO_CHECK_INPUT_ARGUMENT(q.size() == model.nq, "The joint configuration vector is not of right size");
      PINOCCHIO_CHECK_INPUT_ARGUMENT(v.size() == model.nv, "The joint velocity vector is not of right size");
      PINOCCHIO_CHECK_INPUT_ARGUMENT(tau.size() == model.nv, "The joint acceleration vector is not of right size");
      
      typedef typename ModelTpl<Scalar,Options,JointCollectionTpl>::JointIndex JointIndex;
      
      data.oa_gf[0] = -model.gravity;
      data.u = tau;
      
      typedef optimized::AbaForwardStep1<Scalar,Options,JointCollectionTpl,ConfigVectorType,TangentVectorType1> Pass1;
      for(JointIndex i=1;i<(JointIndex)model.njoints;++i)
      {
        Pass1::run(model.joints[i],data.joints[i],
                   typename Pass1::ArgsType(model,data,q.derived(),v.derived()));
        data.of[i] -= data.oMi[i].act(fext[i]);
      }
      
      typedef optimized::AbaBackwardStep<Scalar,Options,JointCollectionTpl> Pass2;
      for(JointIndex i=(JointIndex)model.njoints-1;i>0; --i)
      {
        Pass2::run(model.joints[i],data.joints[i],
                   typename Pass2::ArgsType(model,data));
      }
      
      typedef optimized::AbaForwardStep2<Scalar,Options,JointCollectionTpl> Pass3;
      for(JointIndex i=1; i<(JointIndex)model.njoints; ++i)
      {
        Pass3::run(model.joints[i],data.joints[i],
                   typename Pass3::ArgsType(model,data));
      }
      
      return data.ddq;
    }
  } // namespace optimized

  template<typename Scalar, int Options, template<typename,int> class JointCollectionTpl, typename ConfigVectorType, typename TangentVectorType>
  struct AbaForwardStep1
  : public fusion::JointUnaryVisitorBase< AbaForwardStep1<Scalar,Options,JointCollectionTpl,ConfigVectorType,TangentVectorType> >
  {
    typedef ModelTpl<Scalar,Options,JointCollectionTpl> Model;
    typedef DataTpl<Scalar,Options,JointCollectionTpl> Data;
    
    typedef boost::fusion::vector<const Model &,
    Data &,
    const ConfigVectorType &,
    const TangentVectorType &
    > ArgsType;
    
    template<typename JointModel>
    static void algo(const pinocchio::JointModelBase<JointModel> & jmodel,
                     pinocchio::JointDataBase<typename JointModel::JointDataDerived> & jdata,
                     const Model & model,
                     Data & data,
                     const Eigen::MatrixBase<ConfigVectorType> & q,
                     const Eigen::MatrixBase<TangentVectorType> & v)
    {
      typedef typename Model::JointIndex JointIndex;
      
      const JointIndex & i = jmodel.id();
      jmodel.calc(jdata.derived(),q.derived(),v.derived());
      
      const JointIndex & parent = model.parents[i];
      data.liMi[i] = model.jointPlacements[i] * jdata.M();
      
      data.v[i] = jdata.v();
      if (parent>0)
        data.v[i] += data.liMi[i].actInv(data.v[parent]);
      
      data.a[i] = jdata.c() + (data.v[i] ^ jdata.v());
      
      data.Yaba[i] = model.inertias[i].matrix();
      data.f[i] = model.inertias[i].vxiv(data.v[i]); // -f_ext
    }
    
  };
    
  template<typename Scalar, int Options, template<typename,int> class JointCollectionTpl>
  struct AbaBackwardStep
  : public fusion::JointUnaryVisitorBase< AbaBackwardStep<Scalar,Options,JointCollectionTpl> >
  {
    typedef ModelTpl<Scalar,Options,JointCollectionTpl> Model;
    typedef DataTpl<Scalar,Options,JointCollectionTpl> Data;
    
    typedef boost::fusion::vector<const Model &,
    Data &> ArgsType;
    
    template<typename JointModel>
    static void algo(const JointModelBase<JointModel> & jmodel,
                     JointDataBase<typename JointModel::JointDataDerived> & jdata,
                     const Model & model,
                     Data & data)
    {
      typedef typename Model::JointIndex JointIndex;
      typedef typename Data::Inertia Inertia;
      typedef typename Data::Force Force;
      
      const JointIndex & i = jmodel.id();
      const JointIndex & parent  = model.parents[i];
      typename Inertia::Matrix6 & Ia = data.Yaba[i];
      
      jmodel.jointVelocitySelector(data.u) -= jdata.S().transpose()*data.f[i];
      jmodel.calc_aba(jdata.derived(),
                      jmodel.jointVelocitySelector(model.armature),
                      Ia, parent > 0);
      
      if (parent > 0)
      {
        Force & pa = data.f[i];
        pa.toVector() += Ia * data.a_gf[i].toVector() + jdata.UDinv() * jmodel.jointVelocitySelector(data.u);
        data.Yaba[parent] += internal::SE3actOn<Scalar>::run(data.liMi[i], Ia);
        data.f[parent] += data.liMi[i].act(pa);
      }
    }
    
  };
    
  template<typename Scalar, int Options, template<typename,int> class JointCollectionTpl>
  struct AbaForwardStep2
  : public fusion::JointUnaryVisitorBase< AbaForwardStep2<Scalar,Options,JointCollectionTpl> >
  {
    typedef ModelTpl<Scalar,Options,JointCollectionTpl> Model;
    typedef DataTpl<Scalar,Options,JointCollectionTpl> Data;
    
    typedef boost::fusion::vector<const Model &,
    Data &> ArgsType;
    
    template<typename JointModel>
    static void algo(const pinocchio::JointModelBase<JointModel> & jmodel,
                     pinocchio::JointDataBase<typename JointModel::JointDataDerived> & jdata,
                     const Model & model,
                     Data & data)
    {
      typedef typename Model::JointIndex JointIndex;
      
      const JointIndex & i = jmodel.id();
      const JointIndex & parent = model.parents[i];
      
      data.a_gf[i] += data.liMi[i].actInv(data.a_gf[parent]);
      jmodel.jointVelocitySelector(data.ddq).noalias() =
      jdata.Dinv() * jmodel.jointVelocitySelector(data.u) - jdata.UDinv().transpose() * data.a_gf[i].toVector();
      data.a_gf[i] += jdata.S() * jmodel.jointVelocitySelector(data.ddq);
    }
    
  };
  
  template<typename Scalar, int Options, template<typename,int> class JointCollectionTpl, typename ConfigVectorType, typename TangentVectorType1, typename TangentVectorType2>
  inline const typename DataTpl<Scalar,Options,JointCollectionTpl>::TangentVectorType &
  aba(const ModelTpl<Scalar,Options,JointCollectionTpl> & model,
      DataTpl<Scalar,Options,JointCollectionTpl> & data,
      const Eigen::MatrixBase<ConfigVectorType> & q,
      const Eigen::MatrixBase<TangentVectorType1> & v,
      const Eigen::MatrixBase<TangentVectorType2> & tau)
{
  assert(model.check(data) && "data is not consistent with model.");
  PINOCCHIO_CHECK_ARGUMENT_SIZE(q.size(), model.nq, "The joint configuration vector is not of right size");
  PINOCCHIO_CHECK_ARGUMENT_SIZE(v.size(), model.nv, "The joint velocity vector is not of right size");
  PINOCCHIO_CHECK_ARGUMENT_SIZE(tau.size(), model.nv, "The joint torque vector is not of right size");;
  
  typedef typename ModelTpl<Scalar,Options,JointCollectionTpl>::JointIndex JointIndex;
  
  data.v[0].setZero();
  data.a[0] = -model.gravity;
  data.u = tau;
  
  typedef AbaForwardStep1<Scalar,Options,JointCollectionTpl,ConfigVectorType,TangentVectorType1> Pass1;
  for(JointIndex i=1; i<(JointIndex)model.njoints; ++i)
  {
<<<<<<< HEAD
    Pass1::run(model.joints[i],data.joints[i],
               typename Pass1::ArgsType(model,data,q.derived(),v.derived()));
=======
    assert(model.check(data) && "data is not consistent with model.");
    PINOCCHIO_CHECK_ARGUMENT_SIZE(q.size(), model.nq, "The joint configuration vector is not of right size");
    PINOCCHIO_CHECK_ARGUMENT_SIZE(v.size(), model.nv, "The joint velocity vector is not of right size");
    PINOCCHIO_CHECK_ARGUMENT_SIZE(tau.size(), model.nv, "The joint torque vector is not of right size");
    
    typedef typename ModelTpl<Scalar,Options,JointCollectionTpl>::JointIndex JointIndex;
    
    data.v[0].setZero();
    data.a_gf[0] = -model.gravity;
    data.u = tau;
    
    typedef AbaForwardStep1<Scalar,Options,JointCollectionTpl,ConfigVectorType,TangentVectorType1> Pass1;
    for(JointIndex i=1; i<(JointIndex)model.njoints; ++i)
    {
      Pass1::run(model.joints[i],data.joints[i],
                 typename Pass1::ArgsType(model,data,q.derived(),v.derived()));
    }
    
    typedef AbaBackwardStep<Scalar,Options,JointCollectionTpl> Pass2;
    for(JointIndex i=(JointIndex)model.njoints-1;i>0; --i)
    {
      Pass2::run(model.joints[i],data.joints[i],
                 typename Pass2::ArgsType(model,data));
    }

    typedef AbaForwardStep2<Scalar,Options,JointCollectionTpl> Pass3;
    for(JointIndex i=1; i<(JointIndex)model.njoints; ++i)
    {
      Pass3::run(model.joints[i],data.joints[i],
                 typename Pass3::ArgsType(model,data));
    }
    
    return data.ddq;
>>>>>>> 0856656a
  }
  
  typedef AbaBackwardStep<Scalar,Options,JointCollectionTpl> Pass2;
  for(JointIndex i=(JointIndex)model.njoints-1;i>0; --i)
  {
    Pass2::run(model.joints[i],data.joints[i],
               typename Pass2::ArgsType(model,data));
  }
  
  typedef AbaForwardStep2<Scalar,Options,JointCollectionTpl> Pass3;
  for(JointIndex i=1; i<(JointIndex)model.njoints; ++i)
  {
    Pass3::run(model.joints[i],data.joints[i],
               typename Pass3::ArgsType(model,data));
  }
  
  return data.ddq;
}

  template<typename Scalar, int Options, template<typename,int> class JointCollectionTpl, typename ConfigVectorType, typename TangentVectorType1, typename TangentVectorType2, typename ForceDerived>
  inline const typename DataTpl<Scalar,Options,JointCollectionTpl>::TangentVectorType &
  aba(const ModelTpl<Scalar,Options,JointCollectionTpl> & model,
      DataTpl<Scalar,Options,JointCollectionTpl> & data,
      const Eigen::MatrixBase<ConfigVectorType> & q,
      const Eigen::MatrixBase<TangentVectorType1> & v,
      const Eigen::MatrixBase<TangentVectorType2> & tau,
      const container::aligned_vector<ForceDerived> & fext)

  {
    assert(model.check(data) && "data is not consistent with model.");
    PINOCCHIO_CHECK_ARGUMENT_SIZE(q.size(), model.nq, "The joint configuration vector is not of right size");
    PINOCCHIO_CHECK_ARGUMENT_SIZE(v.size(), model.nv, "The joint velocity vector is not of right size");
    PINOCCHIO_CHECK_ARGUMENT_SIZE(tau.size(), model.nv, "The joint torque vector is not of right size");
    
    typedef typename ModelTpl<Scalar,Options,JointCollectionTpl>::JointIndex JointIndex;
    
    data.v[0].setZero();
    data.a_gf[0] = -model.gravity;
    data.u = tau;
    
    typedef AbaForwardStep1<Scalar,Options,JointCollectionTpl,ConfigVectorType,TangentVectorType1> Pass1;
    for(JointIndex i=1;i<(JointIndex)model.njoints;++i)
    {
      Pass1::run(model.joints[i],data.joints[i],
                 typename Pass1::ArgsType(model,data,q.derived(),v.derived()));
      data.f[i] -= fext[i];
    }
    
    typedef AbaBackwardStep<Scalar,Options,JointCollectionTpl> Pass2;
    for(JointIndex i=(JointIndex)model.njoints-1;i>0; --i)
    {
      Pass2::run(model.joints[i],data.joints[i],
                 typename Pass2::ArgsType(model,data));
    }
    
    typedef AbaForwardStep2<Scalar,Options,JointCollectionTpl> Pass3;
    for(JointIndex i=1; i<(JointIndex)model.njoints; ++i)
    {
      Pass3::run(model.joints[i],data.joints[i],
                 typename Pass3::ArgsType(model,data));
    }
    
    return data.ddq;
  }
  
  template<typename Scalar, int Options, template<typename,int> class JointCollectionTpl, typename ConfigVectorType>
  struct ComputeMinverseForwardStep1
  : public fusion::JointUnaryVisitorBase< ComputeMinverseForwardStep1<Scalar,Options,JointCollectionTpl,ConfigVectorType> >
  {
    typedef ModelTpl<Scalar,Options,JointCollectionTpl> Model;
    typedef DataTpl<Scalar,Options,JointCollectionTpl> Data;
    
    typedef boost::fusion::vector<const Model &,
                                  Data &,
                                  const ConfigVectorType &
                                  > ArgsType;
    
    template<typename JointModel>
    static void algo(const pinocchio::JointModelBase<JointModel> & jmodel,
                     pinocchio::JointDataBase<typename JointModel::JointDataDerived> & jdata,
                     const Model & model,
                     Data & data,
                     const Eigen::MatrixBase<ConfigVectorType> & q)
    {
      typedef typename Model::JointIndex JointIndex;
      
      const JointIndex & i = jmodel.id();
      jmodel.calc(jdata.derived(),q.derived());
      
      const JointIndex & parent = model.parents[i];
      data.liMi[i] = model.jointPlacements[i] * jdata.M();
      
      if (parent>0)
        data.oMi[i] = data.oMi[parent] * data.liMi[i];
      else
        data.oMi[i] = data.liMi[i];
      
      typedef typename SizeDepType<JointModel::NV>::template ColsReturn<typename Data::Matrix6x>::Type ColsBlock;
      ColsBlock J_cols = jmodel.jointCols(data.J);
      J_cols = data.oMi[i].act(jdata.S());
      
      data.oYcrb[i] = data.oMi[i].act(model.inertias[i]);
      data.oYaba[i] = data.oYcrb[i].matrix();
    }
    
  };
  
  template<typename Scalar, int Options, template<typename,int> class JointCollectionTpl>
  struct ComputeMinverseBackwardStep
  : public fusion::JointUnaryVisitorBase< ComputeMinverseBackwardStep<Scalar,Options,JointCollectionTpl> >
  {
    typedef ModelTpl<Scalar,Options,JointCollectionTpl> Model;
    typedef DataTpl<Scalar,Options,JointCollectionTpl> Data;
    
    typedef boost::fusion::vector<const Model &,
                                  Data &> ArgsType;
    
    template<typename JointModel>
    static void algo(const JointModelBase<JointModel> & jmodel,
                     JointDataBase<typename JointModel::JointDataDerived> & jdata,
                     const Model & model,
                     Data & data)
    {
      typedef typename Model::JointIndex JointIndex;
      typedef typename Data::Inertia Inertia;
      
      const JointIndex & i = jmodel.id();
      const JointIndex & parent  = model.parents[i];
      
      typename Inertia::Matrix6 & Ia = data.oYaba[i];
      typename Data::RowMatrixXs & Minv = data.Minv;
      typename Data::Matrix6x & Fcrb = data.Fcrb[0];
      typedef typename SizeDepType<JointModel::NV>::template ColsReturn<typename Data::Matrix6x>::Type ColsBlock;
      
      ColsBlock J_cols = jmodel.jointCols(data.J);

      jdata.U().noalias() = Ia * J_cols;
      jdata.StU().noalias() = J_cols.transpose() * jdata.U();
      
      // Account for the rotor inertia contribution
      jdata.StU().diagonal() += jmodel.jointVelocitySelector(model.armature);
      
      internal::PerformStYSInversion<Scalar>::run(jdata.StU(),jdata.Dinv());
      jdata.UDinv().noalias() = jdata.U() * jdata.Dinv();

      Minv.block(jmodel.idx_v(),jmodel.idx_v(),jmodel.nv(),jmodel.nv()) = jdata.Dinv();
      const int nv_children = data.nvSubtree[i] - jmodel.nv();
      if(nv_children > 0)
      {
        ColsBlock SDinv_cols = jmodel.jointCols(data.SDinv);
        SDinv_cols.noalias() = J_cols * jdata.Dinv();
        
        Minv.block(jmodel.idx_v(),jmodel.idx_v()+jmodel.nv(),jmodel.nv(),nv_children).noalias()
        = -SDinv_cols.transpose() * Fcrb.middleCols(jmodel.idx_v()+jmodel.nv(),nv_children);
      
        if(parent > 0)
        {
          Fcrb.middleCols(jmodel.idx_v(),data.nvSubtree[i]).noalias()
          += jdata.U() * Minv.block(jmodel.idx_v(),jmodel.idx_v(),jmodel.nv(),data.nvSubtree[i]);;
        }
      }
      else
      {
        Fcrb.middleCols(jmodel.idx_v(),data.nvSubtree[i]).noalias()
        = jdata.U() * Minv.block(jmodel.idx_v(),jmodel.idx_v(),jmodel.nv(),data.nvSubtree[i]);
      }
      
      if(parent > 0)
      {
        Ia.noalias() -= jdata.UDinv() * jdata.U().transpose();
        data.oYaba[parent] += Ia;
      }
    }
  };

  namespace optimized
  {
    template<typename Scalar, int Options, template<typename,int> class JointCollectionTpl>
    struct ComputeMinverseBackwardStepNoUpdate
    : public fusion::JointUnaryVisitorBase< ComputeMinverseBackwardStepNoUpdate<Scalar,Options,JointCollectionTpl> >
    {
      typedef ModelTpl<Scalar,Options,JointCollectionTpl> Model;
      typedef DataTpl<Scalar,Options,JointCollectionTpl> Data;
      
      typedef boost::fusion::vector<const Model &,
      Data &> ArgsType;
      
      template<typename JointModel>
      static void algo(const JointModelBase<JointModel> & jmodel,
                       JointDataBase<typename JointModel::JointDataDerived> & jdata,
                       const Model & model,
                       Data & data)
      {
        typedef typename Model::JointIndex JointIndex;
        
        const JointIndex & i = jmodel.id();
        const JointIndex & parent = model.parents[i];
        
        typename Data::RowMatrixXs & Minv = data.Minv;
        typename Data::Matrix6x & Fcrb = data.Fcrb[0];
        typedef typename SizeDepType<JointModel::NV>::template ColsReturn<typename Data::Matrix6x>::Type ColsBlock;
        
        const ColsBlock J_cols = jmodel.jointCols(data.J);
        
        Minv.block(jmodel.idx_v(),jmodel.idx_v(),jmodel.nv(),jmodel.nv()) = jdata.Dinv();
        const int nv_children = data.nvSubtree[i] - jmodel.nv();
        if(nv_children > 0)
        {
          ColsBlock SDinv_cols = jmodel.jointCols(data.SDinv);
          SDinv_cols.noalias() = J_cols * jdata.Dinv();
          Minv.block(jmodel.idx_v(),jmodel.idx_v()+jmodel.nv(),jmodel.nv(),nv_children).noalias()
          = -SDinv_cols.transpose() * Fcrb.middleCols(jmodel.idx_v()+jmodel.nv(),nv_children);
          
          if(parent > 0)
          {
            Fcrb.middleCols(jmodel.idx_v(),data.nvSubtree[i]).noalias()
            += jdata.U() * Minv.block(jmodel.idx_v(),jmodel.idx_v(),jmodel.nv(),data.nvSubtree[i]);;
          }
        }
        else
        {
          Fcrb.middleCols(jmodel.idx_v(),data.nvSubtree[i]).noalias()
          = jdata.U() * Minv.block(jmodel.idx_v(),jmodel.idx_v(),jmodel.nv(),data.nvSubtree[i]);
        }
      }
    };
  } // namespace optimized
  
  template<typename Scalar, int Options, template<typename,int> class JointCollectionTpl>
  struct ComputeMinverseForwardStep2
  : public fusion::JointUnaryVisitorBase< ComputeMinverseForwardStep2<Scalar,Options,JointCollectionTpl> >
  {
    typedef ModelTpl<Scalar,Options,JointCollectionTpl> Model;
    typedef DataTpl<Scalar,Options,JointCollectionTpl> Data;
    
    typedef boost::fusion::vector<const Model &,
                                  Data &> ArgsType;
    
    template<typename JointModel>
    static void algo(const pinocchio::JointModelBase<JointModel> & jmodel,
                     pinocchio::JointDataBase<typename JointModel::JointDataDerived> & jdata,
                     const Model & model,
                     Data & data)
    {
      typedef typename Model::JointIndex JointIndex;
      
      const JointIndex & i = jmodel.id();
      const JointIndex & parent = model.parents[i];
      typename Data::RowMatrixXs & Minv = data.Minv;

      typedef typename SizeDepType<JointModel::NV>::template ColsReturn<typename Data::Matrix6x>::Type ColsBlock;
      ColsBlock J_cols = jmodel.jointCols(data.J);

      if(parent > 0)
      {
        Minv.middleRows(jmodel.idx_v(),jmodel.nv()).rightCols(model.nv - jmodel.idx_v()).noalias()
        -= jdata.UDinv().transpose() * data.Fcrb[parent].rightCols(model.nv - jmodel.idx_v());
      }
      
      data.Fcrb[i].rightCols(model.nv - jmodel.idx_v()).noalias()
      = J_cols * Minv.middleRows(jmodel.idx_v(),jmodel.nv()).rightCols(model.nv - jmodel.idx_v());
      if(parent > 0)
        data.Fcrb[i].rightCols(model.nv - jmodel.idx_v())
        += data.Fcrb[parent].rightCols(model.nv - jmodel.idx_v());
    }
    
  };

  template<typename Scalar, int Options, template<typename,int> class JointCollectionTpl, typename ConfigVectorType>
  inline const typename DataTpl<Scalar,Options,JointCollectionTpl>::RowMatrixXs &
  computeMinverse(const ModelTpl<Scalar,Options,JointCollectionTpl> & model,
                  DataTpl<Scalar,Options,JointCollectionTpl> & data,
                  const Eigen::MatrixBase<ConfigVectorType> & q)
  {
    assert(model.check(data) && "data is not consistent with model.");
    PINOCCHIO_CHECK_ARGUMENT_SIZE(q.size(), model.nq, "The joint configuration vector is not of right size");
    
    typedef typename ModelTpl<Scalar,Options,JointCollectionTpl>::JointIndex JointIndex;
    data.Minv.template triangularView<Eigen::Upper>().setZero();
    
    typedef ComputeMinverseForwardStep1<Scalar,Options,JointCollectionTpl,ConfigVectorType> Pass1;
    for(JointIndex i=1; i<(JointIndex)model.njoints; ++i)
    {
      Pass1::run(model.joints[i],data.joints[i],
                 typename Pass1::ArgsType(model,data,q.derived()));
    }
    
    data.Fcrb[0].setZero();
    typedef ComputeMinverseBackwardStep<Scalar,Options,JointCollectionTpl> Pass2;
    for(JointIndex i=(JointIndex)model.njoints-1; i>0; --i)
    {
      Pass2::run(model.joints[i],data.joints[i],
                 typename Pass2::ArgsType(model,data));
    }

    typedef ComputeMinverseForwardStep2<Scalar,Options,JointCollectionTpl> Pass3;
    for(JointIndex i=1; i<(JointIndex)model.njoints; ++i)
    {
      Pass3::run(model.joints[i],data.joints[i],
                 typename Pass3::ArgsType(model,data));
    }
    
    return data.Minv;
  }

  namespace optimized
  {
    template<typename Scalar, int Options, template<typename,int> class JointCollectionTpl>
    inline const typename DataTpl<Scalar,Options,JointCollectionTpl>::RowMatrixXs &
    computeMinverse(const ModelTpl<Scalar,Options,JointCollectionTpl> & model,
                  DataTpl<Scalar,Options,JointCollectionTpl> & data)
    {
      assert(model.check(data) && "data is not consistent with model.");
      
      typedef typename ModelTpl<Scalar,Options,JointCollectionTpl>::JointIndex JointIndex;
      data.Minv.template triangularView<Eigen::Upper>().setZero();
      
      data.Fcrb[0].setZero();
      typedef optimized::ComputeMinverseBackwardStepNoUpdate<Scalar,Options,JointCollectionTpl> Pass2;
      for(JointIndex i=(JointIndex)model.njoints-1; i>0; --i)
      {
        Pass2::run(model.joints[i],data.joints[i],
                   typename Pass2::ArgsType(model,data));
      }
      
      typedef ComputeMinverseForwardStep2<Scalar,Options,JointCollectionTpl> Pass3;
      for(JointIndex i=1; i<(JointIndex)model.njoints; ++i)
      {
        Pass3::run(model.joints[i],data.joints[i],
                   typename Pass3::ArgsType(model,data));
      }
      
      return data.Minv;
    }
  } // namespace optimized

  // --- CHECKER ---------------------------------------------------------------
  // --- CHECKER ---------------------------------------------------------------
  // --- CHECKER ---------------------------------------------------------------

  // Check whether all masses are nonzero and diagonal of inertia is nonzero
  // The second test is overconstraining.
  template<typename Scalar, int Options, template<typename,int> class JointCollectionTpl>
  inline bool ABAChecker::checkModel_impl(const ModelTpl<Scalar,Options,JointCollectionTpl> & model) const
  {
    typedef ModelTpl<Scalar,Options,JointCollectionTpl> Model;
    typedef typename Model::JointIndex JointIndex;
    
    for(JointIndex j=1;j<(JointIndex)model.njoints;j++)
      if(    (model.inertias[j].mass   ()           < 1e-5) 
          || (model.inertias[j].inertia().data()[0] < 1e-5)
          || (model.inertias[j].inertia().data()[3] < 1e-5)
          || (model.inertias[j].inertia().data()[5] < 1e-5) )
        return false;
    return true;
  }

} // namespace pinocchio

/// @endcond

#endif // ifndef __pinocchio_aba_hxx__<|MERGE_RESOLUTION|>--- conflicted
+++ resolved
@@ -13,50 +13,7 @@
 
 namespace pinocchio
 {
-<<<<<<< HEAD
-=======
-  template<typename Scalar, int Options, template<typename,int> class JointCollectionTpl, typename ConfigVectorType, typename TangentVectorType>
-  struct AbaForwardStep1
-  : public fusion::JointUnaryVisitorBase< AbaForwardStep1<Scalar,Options,JointCollectionTpl,ConfigVectorType,TangentVectorType> >
-  {
-    typedef ModelTpl<Scalar,Options,JointCollectionTpl> Model;
-    typedef DataTpl<Scalar,Options,JointCollectionTpl> Data;
-    
-    typedef boost::fusion::vector<const Model &,
-                                  Data &,
-                                  const ConfigVectorType &,
-                                  const TangentVectorType &
-                                  > ArgsType;
-    
-    template<typename JointModel>
-    static void algo(const pinocchio::JointModelBase<JointModel> & jmodel,
-                     pinocchio::JointDataBase<typename JointModel::JointDataDerived> & jdata,
-                     const Model & model,
-                     Data & data,
-                     const Eigen::MatrixBase<ConfigVectorType> & q,
-                     const Eigen::MatrixBase<TangentVectorType> & v)
-    {
-      typedef typename Model::JointIndex JointIndex;
-      
-      const JointIndex & i = jmodel.id();
-      jmodel.calc(jdata.derived(),q.derived(),v.derived());
-      
-      const JointIndex & parent = model.parents[i];
-      data.liMi[i] = model.jointPlacements[i] * jdata.M();
-      
-      data.v[i] = jdata.v();
-      if (parent>0)
-        data.v[i] += data.liMi[i].actInv(data.v[parent]);
-
-      data.a_gf[i] = jdata.c() + (data.v[i] ^ jdata.v());
-      
-      data.Yaba[i] = model.inertias[i].matrix();
-      data.f[i] = model.inertias[i].vxiv(data.v[i]); // -f_ext
-    }
-    
-  };
->>>>>>> 0856656a
-  
+
   namespace internal
   {
     
@@ -324,7 +281,7 @@
       data.oa_gf[0] = -model.gravity;
       data.u = tau;
       
-      typedef optimized::AbaForwardStep1<Scalar,Options,JointCollectionTpl,ConfigVectorType,TangentVectorType1> Pass1;
+      typedef optimized::AbaForwardStep<Scalar,Options,JointCollectionTpl,ConfigVectorType,TangentVectorType1> Pass1;
       for(JointIndex i=1;i<(JointIndex)model.njoints;++i)
       {
         Pass1::run(model.joints[i],data.joints[i],
@@ -358,10 +315,10 @@
     typedef DataTpl<Scalar,Options,JointCollectionTpl> Data;
     
     typedef boost::fusion::vector<const Model &,
-    Data &,
-    const ConfigVectorType &,
-    const TangentVectorType &
-    > ArgsType;
+                                  Data &,
+                                  const ConfigVectorType &,
+                                  const TangentVectorType &
+                                  > ArgsType;
     
     template<typename JointModel>
     static void algo(const pinocchio::JointModelBase<JointModel> & jmodel,
@@ -382,8 +339,8 @@
       data.v[i] = jdata.v();
       if (parent>0)
         data.v[i] += data.liMi[i].actInv(data.v[parent]);
-      
-      data.a[i] = jdata.c() + (data.v[i] ^ jdata.v());
+
+      data.a_gf[i] = jdata.c() + (data.v[i] ^ jdata.v());
       
       data.Yaba[i] = model.inertias[i].matrix();
       data.f[i] = model.inertias[i].vxiv(data.v[i]); // -f_ext
@@ -476,50 +433,14 @@
   typedef typename ModelTpl<Scalar,Options,JointCollectionTpl>::JointIndex JointIndex;
   
   data.v[0].setZero();
-  data.a[0] = -model.gravity;
+  data.a_gf[0] = -model.gravity;
   data.u = tau;
   
   typedef AbaForwardStep1<Scalar,Options,JointCollectionTpl,ConfigVectorType,TangentVectorType1> Pass1;
   for(JointIndex i=1; i<(JointIndex)model.njoints; ++i)
   {
-<<<<<<< HEAD
     Pass1::run(model.joints[i],data.joints[i],
                typename Pass1::ArgsType(model,data,q.derived(),v.derived()));
-=======
-    assert(model.check(data) && "data is not consistent with model.");
-    PINOCCHIO_CHECK_ARGUMENT_SIZE(q.size(), model.nq, "The joint configuration vector is not of right size");
-    PINOCCHIO_CHECK_ARGUMENT_SIZE(v.size(), model.nv, "The joint velocity vector is not of right size");
-    PINOCCHIO_CHECK_ARGUMENT_SIZE(tau.size(), model.nv, "The joint torque vector is not of right size");
-    
-    typedef typename ModelTpl<Scalar,Options,JointCollectionTpl>::JointIndex JointIndex;
-    
-    data.v[0].setZero();
-    data.a_gf[0] = -model.gravity;
-    data.u = tau;
-    
-    typedef AbaForwardStep1<Scalar,Options,JointCollectionTpl,ConfigVectorType,TangentVectorType1> Pass1;
-    for(JointIndex i=1; i<(JointIndex)model.njoints; ++i)
-    {
-      Pass1::run(model.joints[i],data.joints[i],
-                 typename Pass1::ArgsType(model,data,q.derived(),v.derived()));
-    }
-    
-    typedef AbaBackwardStep<Scalar,Options,JointCollectionTpl> Pass2;
-    for(JointIndex i=(JointIndex)model.njoints-1;i>0; --i)
-    {
-      Pass2::run(model.joints[i],data.joints[i],
-                 typename Pass2::ArgsType(model,data));
-    }
-
-    typedef AbaForwardStep2<Scalar,Options,JointCollectionTpl> Pass3;
-    for(JointIndex i=1; i<(JointIndex)model.njoints; ++i)
-    {
-      Pass3::run(model.joints[i],data.joints[i],
-                 typename Pass3::ArgsType(model,data));
-    }
-    
-    return data.ddq;
->>>>>>> 0856656a
   }
   
   typedef AbaBackwardStep<Scalar,Options,JointCollectionTpl> Pass2;
