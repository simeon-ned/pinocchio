//
// Copyright (c) 2015-2020 CNRS INRIA
//

#ifndef __pinocchio_crba_hxx__
#define __pinocchio_crba_hxx__

#include "pinocchio/multibody/visitor.hpp"
#include "pinocchio/spatial/act-on-set.hpp"
#include "pinocchio/algorithm/kinematics.hpp"
#include "pinocchio/algorithm/check.hpp"

/// @cond DEV

namespace pinocchio 
{
  
  template<typename Scalar, int Options, template<typename,int> class JointCollectionTpl, typename ConfigVectorType>
  struct CrbaForwardStep
  : public fusion::JointUnaryVisitorBase< CrbaForwardStep<Scalar,Options,JointCollectionTpl,ConfigVectorType> >
  {
    typedef ModelTpl<Scalar,Options,JointCollectionTpl> Model;
    typedef DataTpl<Scalar,Options,JointCollectionTpl> Data;
    
    typedef boost::fusion::vector<const Model &,
                                  Data &,
                                  const ConfigVectorType &
                                  > ArgsType;

    template<typename JointModel>
    static void algo(const JointModelBase<JointModel> & jmodel,
                     JointDataBase<typename JointModel::JointDataDerived> & jdata,
                     const Model & model,
                     Data & data,
                     const Eigen::MatrixBase<ConfigVectorType> & q)
    {
      typedef typename Model::JointIndex JointIndex;
      
      const JointIndex & i = jmodel.id();
      jmodel.calc(jdata.derived(),q.derived());
      
      data.liMi[i] = model.jointPlacements[i]*jdata.M();
      data.Ycrb[i] = model.inertias[i];
    }

  };

  template<typename Scalar, int Options, template<typename,int> class JointCollectionTpl>
  struct CrbaBackwardStep
  : public fusion::JointUnaryVisitorBase< CrbaBackwardStep<Scalar,Options,JointCollectionTpl> >
  {
    typedef ModelTpl<Scalar,Options,JointCollectionTpl> Model;
    typedef DataTpl<Scalar,Options,JointCollectionTpl> Data;
    
    typedef boost::fusion::vector<const Model &,
				                          Data &>  ArgsType;
    
    template<typename JointModel>
    static void algo(const JointModelBase<JointModel> & jmodel,
                     JointDataBase<typename JointModel::JointDataDerived> & jdata,
                     const Model & model,
                     Data & data)
    {
      /*
       * F[1:6,i] = Y*S
       * M[i,SUBTREE] = S'*F[1:6,SUBTREE]
       * if li>0 
       *   Yli += liXi Yi
       *   F[1:6,SUBTREE] = liXi F[1:6,SUBTREE]
       */
      
      typedef typename Model::JointIndex JointIndex;
      typedef typename Data::Matrix6x::ColsBlockXpr Block;
      const JointIndex & i = jmodel.id();

      /* F[1:6,i] = Y*S */
      //data.Fcrb[i].block<6,JointModel::NV>(0,jmodel.idx_v()) = data.Ycrb[i] * jdata.S();
      jmodel.jointCols(data.Fcrb[i]) = data.Ycrb[i] * jdata.S();

      /* M[i,SUBTREE] = S'*F[1:6,SUBTREE] */
      data.M.block(jmodel.idx_v(),jmodel.idx_v(),jmodel.nv(),data.nvSubtree[i]) 
      = jdata.S().transpose()*data.Fcrb[i].middleCols(jmodel.idx_v(),data.nvSubtree[i]);
      
      const JointIndex & parent = model.parents[i];
      if(parent>0)
      {
        /*   Yli += liXi Yi */
        data.Ycrb[parent] += data.liMi[i].act(data.Ycrb[i]);
        
        /*   F[1:6,SUBTREE] = liXi F[1:6,SUBTREE] */
        Block jF
        = data.Fcrb[parent].middleCols(jmodel.idx_v(),data.nvSubtree[i]);
        Block iF
        = data.Fcrb[i].middleCols(jmodel.idx_v(),data.nvSubtree[i]);
        forceSet::se3Action(data.liMi[i], iF, jF);
      }
    }
  };
  
  template<typename Scalar, int Options, template<typename,int> class JointCollectionTpl, typename ConfigVectorType>
  struct CrbaForwardStepMinimal
  : public fusion::JointUnaryVisitorBase< CrbaForwardStepMinimal<Scalar,Options,JointCollectionTpl,ConfigVectorType> >
  {
    typedef ModelTpl<Scalar,Options,JointCollectionTpl> Model;
    typedef DataTpl<Scalar,Options,JointCollectionTpl> Data;
    
    typedef boost::fusion::vector<const Model &,
                                  Data &,
                                  const ConfigVectorType &
                                  > ArgsType;
    
    template<typename JointModel>
    static void algo(const JointModelBase<JointModel> & jmodel,
                     JointDataBase<typename JointModel::JointDataDerived> & jdata,
                     const Model & model,
                     Data & data,
                     const Eigen::MatrixBase<ConfigVectorType> & q)
    {
      typedef typename Model::JointIndex JointIndex;
      
      const JointIndex & i = jmodel.id();
      jmodel.calc(jdata.derived(),q.derived());
      
      data.liMi[i] = model.jointPlacements[i]*jdata.M();
      
      const JointIndex & parent = model.parents[i];
      if (parent>0) data.oMi[i] = data.oMi[parent]*data.liMi[i];
      else data.oMi[i] = data.liMi[i];
      
      jmodel.jointCols(data.J) = data.oMi[i].act(jdata.S());
      
      data.oYcrb[i] = data.oMi[i].act(model.inertias[i]);
    }
    
  };
  
  template<typename Scalar, int Options, template<typename,int> class JointCollectionTpl>
  struct CrbaBackwardStepMinimal
  : public fusion::JointUnaryVisitorBase< CrbaBackwardStepMinimal<Scalar,Options,JointCollectionTpl> >
  {
    typedef ModelTpl<Scalar,Options,JointCollectionTpl> Model;
    typedef DataTpl<Scalar,Options,JointCollectionTpl> Data;
    
    typedef boost::fusion::vector<const Model &,
                                  Data &>  ArgsType;
    
    template<typename JointModel>
    static void algo(const JointModelBase<JointModel> & jmodel,
                     const Model & model,
                     Data & data)
    {
      typedef typename Model::JointIndex JointIndex;
      typedef typename SizeDepType<JointModel::NV>::template ColsReturn<typename Data::Matrix6x>::Type ColsBlock;
      const JointIndex & i = jmodel.id();
      
      // Centroidal momentum map
      ColsBlock Ag_cols = jmodel.jointCols(data.Ag);
      ColsBlock J_cols = jmodel.jointCols(data.J);
      motionSet::inertiaAction(data.oYcrb[i],J_cols,Ag_cols);
      
      // Joint Space Inertia Matrix
      data.M.block(jmodel.idx_v(),jmodel.idx_v(),jmodel.nv(),data.nvSubtree[i]).noalias()
      = J_cols.transpose()*data.Ag.middleCols(jmodel.idx_v(),data.nvSubtree[i]);
      
      const JointIndex & parent = model.parents[i];
      data.oYcrb[parent] += data.oYcrb[i];
    }
  };

  namespace deprecated
  {
<<<<<<< HEAD
    template<typename Scalar, int Options, template<typename,int> class JointCollectionTpl, typename ConfigVectorType>
    inline const typename DataTpl<Scalar,Options,JointCollectionTpl>::MatrixXs &
    crba(const ModelTpl<Scalar,Options,JointCollectionTpl> & model,
         DataTpl<Scalar,Options,JointCollectionTpl> & data,
         const Eigen::MatrixBase<ConfigVectorType> & q)
=======
    assert(model.check(data) && "data is not consistent with model.");
    PINOCCHIO_CHECK_ARGUMENT_SIZE(q.size(), model.nq, "The configuration vector is not of right size");
    
    typedef typename ModelTpl<Scalar,Options,JointCollectionTpl>::JointIndex JointIndex;
    
    typedef CrbaForwardStep<Scalar,Options,JointCollectionTpl,ConfigVectorType> Pass1;
    for(JointIndex i=1; i<(JointIndex)(model.njoints); ++i)
    {
      Pass1::run(model.joints[i],data.joints[i],
                 typename Pass1::ArgsType(model,data,q.derived()));
    }
    
    typedef CrbaBackwardStep<Scalar,Options,JointCollectionTpl> Pass2;
    for(JointIndex i=(JointIndex)(model.njoints-1); i>0; --i)
>>>>>>> 820d0f85
    {
      assert(model.check(data) && "data is not consistent with model.");
      PINOCCHIO_CHECK_INPUT_ARGUMENT(q.size() == model.nq, "The configuration vector is not of the right size");
      
      typedef typename ModelTpl<Scalar,Options,JointCollectionTpl>::JointIndex JointIndex;
      
      typedef CrbaForwardStep<Scalar,Options,JointCollectionTpl,ConfigVectorType> Pass1;
      for(JointIndex i=1; i<(JointIndex)(model.njoints); ++i)
      {
        Pass1::run(model.joints[i],data.joints[i],
                   typename Pass1::ArgsType(model,data,q.derived()));
      }
      
      typedef CrbaBackwardStep<Scalar,Options,JointCollectionTpl> Pass2;
      for(JointIndex i=(JointIndex)(model.njoints-1); i>0; --i)
      {
        Pass2::run(model.joints[i],data.joints[i],
                   typename Pass2::ArgsType(model,data));
      }
      
      // Add the armature contribution
      data.M.diagonal() += model.armature;
      
      return data.M;
    }
  }
  
  template<typename Scalar, int Options, template<typename,int> class JointCollectionTpl, typename ConfigVectorType>
  inline const typename DataTpl<Scalar,Options,JointCollectionTpl>::MatrixXs &
  crba(const ModelTpl<Scalar,Options,JointCollectionTpl> & model,
       DataTpl<Scalar,Options,JointCollectionTpl> & data,
       const Eigen::MatrixBase<ConfigVectorType> & q)
  {
    assert(model.check(data) && "data is not consistent with model.");
    PINOCCHIO_CHECK_ARGUMENT_SIZE(q.size(), model.nq, "The configuration vector is not of right size");
    
    typedef typename ModelTpl<Scalar,Options,JointCollectionTpl>::JointIndex JointIndex;
    
    data.oYcrb[0].setZero();
    typedef CrbaForwardStepMinimal<Scalar,Options,JointCollectionTpl,ConfigVectorType> Pass1;
    for(JointIndex i=1; i<(JointIndex)(model.njoints); ++i)
    {
      Pass1::run(model.joints[i],data.joints[i],
                 typename Pass1::ArgsType(model,data,q.derived()));
    }
    
    typedef CrbaBackwardStepMinimal<Scalar,Options,JointCollectionTpl> Pass2;
    for(JointIndex i=(JointIndex)(model.njoints-1); i>0; --i)
    {
      Pass2::run(model.joints[i],
                 typename Pass2::ArgsType(model,data));
    }
    
    // Add the armature contribution
    data.M.diagonal() += model.armature;
    
    // Retrieve the Centroidal Momemtum map
    typedef DataTpl<Scalar,Options,JointCollectionTpl> Data;
    typedef typename Data::Force Force;
    typedef Eigen::Block<typename Data::Matrix6x,3,-1> Block3x;
    
    data.com[0] = data.oYcrb[0].lever();
    
    const Block3x Ag_lin = data.Ag.template middleRows<3>(Force::LINEAR);
    Block3x Ag_ang = data.Ag.template middleRows<3>(Force::ANGULAR);
    for(long i = 0; i<model.nv; ++i)
      Ag_ang.col(i) += Ag_lin.col(i).cross(data.com[0]);
    
    return data.M;
  }
  
  // --- CHECKER ---------------------------------------------------------------
  // --- CHECKER ---------------------------------------------------------------
  // --- CHECKER ---------------------------------------------------------------

  namespace internal
  {
    template<typename Scalar, int Options, template<typename,int> class JointCollectionTpl>
    inline bool isDescendant(const ModelTpl<Scalar,Options,JointCollectionTpl> & model,
                             const typename ModelTpl<Scalar,Options,JointCollectionTpl>::JointIndex j,
                             const typename ModelTpl<Scalar,Options,JointCollectionTpl>::JointIndex root)
    {
      typedef ModelTpl<Scalar,Options,JointCollectionTpl> Model;
      typedef typename Model::JointIndex JointIndex;
      
      if(j>=(JointIndex)model.njoints)  return false;
      if(j==0)                          return root==0;
      return (j==root) || isDescendant(model,model.parents[j],root);
    }
  }
  
  template<typename Scalar, int Options, template<typename,int> class JointCollectionTpl>
  inline bool CRBAChecker::checkModel_impl(const ModelTpl<Scalar,Options,JointCollectionTpl> & model) const
  {
    typedef ModelTpl<Scalar,Options,JointCollectionTpl> Model;
    typedef typename Model::JointIndex JointIndex;
    
    // For CRBA, the tree must be "compact", i.e. all descendants of a node i are stored
    // immediately after i in the "parents" map, i.e. forall joint i, the interval i+1..n-1
    // can be separated in two intervals [i+1..k] and [k+1..n-1], where any [i+1..k] is a descendant
    // of i and none of [k+1..n-1] is a descendant of i.
    for(JointIndex i=1; i < (JointIndex)(model.njoints-1); ++i) // no need to check joints 0 and N-1
      {
        JointIndex k=i+1;
        while(internal::isDescendant(model,k,i)) ++k;
        for( ; int(k)<model.njoints; ++k ) 
          if( internal::isDescendant(model,k,i) ) return false;
      }
    return true;
  }


} // namespace pinocchio

/// @endcond

#endif // ifndef __pinocchio_crba_hxx__<|MERGE_RESOLUTION|>--- conflicted
+++ resolved
@@ -169,31 +169,14 @@
 
   namespace deprecated
   {
-<<<<<<< HEAD
     template<typename Scalar, int Options, template<typename,int> class JointCollectionTpl, typename ConfigVectorType>
     inline const typename DataTpl<Scalar,Options,JointCollectionTpl>::MatrixXs &
     crba(const ModelTpl<Scalar,Options,JointCollectionTpl> & model,
          DataTpl<Scalar,Options,JointCollectionTpl> & data,
          const Eigen::MatrixBase<ConfigVectorType> & q)
-=======
-    assert(model.check(data) && "data is not consistent with model.");
-    PINOCCHIO_CHECK_ARGUMENT_SIZE(q.size(), model.nq, "The configuration vector is not of right size");
-    
-    typedef typename ModelTpl<Scalar,Options,JointCollectionTpl>::JointIndex JointIndex;
-    
-    typedef CrbaForwardStep<Scalar,Options,JointCollectionTpl,ConfigVectorType> Pass1;
-    for(JointIndex i=1; i<(JointIndex)(model.njoints); ++i)
-    {
-      Pass1::run(model.joints[i],data.joints[i],
-                 typename Pass1::ArgsType(model,data,q.derived()));
-    }
-    
-    typedef CrbaBackwardStep<Scalar,Options,JointCollectionTpl> Pass2;
-    for(JointIndex i=(JointIndex)(model.njoints-1); i>0; --i)
->>>>>>> 820d0f85
     {
       assert(model.check(data) && "data is not consistent with model.");
-      PINOCCHIO_CHECK_INPUT_ARGUMENT(q.size() == model.nq, "The configuration vector is not of the right size");
+      PINOCCHIO_CHECK_ARGUMENT_SIZE(q.size(), model.nq, "The configuration vector is not of right size");
       
       typedef typename ModelTpl<Scalar,Options,JointCollectionTpl>::JointIndex JointIndex;
       
