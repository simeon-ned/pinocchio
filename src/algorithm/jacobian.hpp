--- conflicted
+++ resolved
@@ -51,16 +51,12 @@
                         DataTpl<Scalar,Options,JointCollectionTpl> & data);
 
   ///
-<<<<<<< HEAD
-  /// \brief Computes the Jacobian of a specific joint frame expressed either in the world (rf = WORLD) frame, in the local world aligned (rf = LOCAL_WORLD_ALIGNED) frame or in the local frame (rf = LOCAL) of the joint.
-=======
   /// \brief Computes the Jacobian of a specific joint frame expressed either in the world (rf = WORLD) frame or in the local frame (rf = LOCAL) of the joint.
   ///
   /// For the world frame W, the Jacobian \f${}^0 J_{0j}$ from the joint frame \f$j$ to the world frame $0$ is such that \f${}^0 v_{0j} = {}^0 J_{0j} \dot{q}$,
   /// where \f${}^0 v_{0j}$ is the spatial velocity of the joint frame. (When serialized to a 6D vector, the three linear coordinates are followed by the three
   /// angular coordinates).
   ///
->>>>>>> 990212b8
   /// \note This jacobian is extracted from data.J. You have to run pinocchio::computeJointJacobians before calling it.
   ///
   /// \tparam JointCollection Collection of Joint types.
@@ -68,14 +64,9 @@
   ///
   /// \param[in] model The model structure of the rigid body system.
   /// \param[in] data The data structure of the rigid body system.
-<<<<<<< HEAD
   /// \param[in] joint_id The id of the joint.
   /// \param[in] reference_frame Reference frame in which the result is expressed.
   /// \param[out] J A reference on the Jacobian matrix where the results will be stored in (dim 6 x model.nv). You must fill J with zero elements, e.g. J.fill(0.).
-=======
-  /// \param[in] jointId The id of the joint.
-  /// \param[out] J A reference to the Jacobian matrix where the results will be stored (dim 6 x model.nv). You must fill J with zero elements, e.g. J.fill(0.).
->>>>>>> 990212b8
   ///
   template<typename Scalar, int Options, template<typename,int> class JointCollectionTpl, typename Matrix6Like>
   void getJointJacobian(const ModelTpl<Scalar,Options,JointCollectionTpl> & model,
