--- conflicted
+++ resolved
@@ -162,22 +162,16 @@
                   std::vector<RigidContactDataTpl<Scalar,Options>,ContactDataAllocator> & contact_datas,
                   const Scalar mu)
   {
-<<<<<<< HEAD
-=======
-    PINOCCHIO_CHECK_ARGUMENT_SIZE(tau.size(), model.nv);
-    PINOCCHIO_CHECK_ARGUMENT_SIZE(J.cols(), model.nv);
-    PINOCCHIO_CHECK_ARGUMENT_SIZE(J.rows(), gamma.size());
->>>>>>> 820d0f85
     assert(model.check(data) && "data is not consistent with model.");
-    PINOCCHIO_CHECK_INPUT_ARGUMENT(q.size() == model.nq,
+    PINOCCHIO_CHECK_ARGUMENT_SIZE(q.size(), model.nq,
                                    "The joint configuration vector is not of right size");
-    PINOCCHIO_CHECK_INPUT_ARGUMENT(v.size() == model.nv,
+    PINOCCHIO_CHECK_ARGUMENT_SIZE(v.size(), model.nv,
                                    "The joint velocity vector is not of right size");
-    PINOCCHIO_CHECK_INPUT_ARGUMENT(tau.size() == model.nv,
+    PINOCCHIO_CHECK_ARGUMENT_SIZE(tau.size(), model.nv,
                                    "The joint torque vector is not of right size");
     PINOCCHIO_CHECK_INPUT_ARGUMENT(mu >= Scalar(0),
                                    "mu has to be positive");
-    PINOCCHIO_CHECK_INPUT_ARGUMENT(contact_models.size() == contact_datas.size(),
+    PINOCCHIO_CHECK_ARGUMENT_SIZE(contact_models.size(),contact_datas.size(),
                                    "The contact models and data do not have the same vector size.");
     
     typedef ModelTpl<Scalar,Options,JointCollectionTpl> Model;
@@ -349,7 +343,6 @@
   struct ContactABAForwardStep1
   : public fusion::JointUnaryVisitorBase< ContactABAForwardStep1<Scalar,Options,JointCollectionTpl,ConfigVectorType,TangentVectorType> >
   {
-<<<<<<< HEAD
     typedef ModelTpl<Scalar,Options,JointCollectionTpl> Model;
     typedef DataTpl<Scalar,Options,JointCollectionTpl> Data;
     
@@ -384,12 +377,6 @@
       data.ov[i] = data.oMi[i].act(jdata.v());
       if(parent > 0)
         data.ov[i] += data.ov[parent];
-=======
-    PINOCCHIO_CHECK_ARGUMENT_SIZE(q.size(), model.nq);
-    PINOCCHIO_CHECK_ARGUMENT_SIZE(v.size(), model.nv);
-
-    computeAllTerms(model, data, q, v);
->>>>>>> 820d0f85
 
       data.oa[i] = data.oMi[i].act(jdata.c());
       if(parent > 0)
@@ -416,12 +403,6 @@
   {
     typedef ModelTpl<Scalar,Options,JointCollectionTpl> Model;
     typedef DataTpl<Scalar,Options,JointCollectionTpl> Data;
-<<<<<<< HEAD
-=======
-    PINOCCHIO_CHECK_ARGUMENT_SIZE(MJtJ_inv.cols(), data.JMinvJt.cols() + model.nv);
-    PINOCCHIO_CHECK_ARGUMENT_SIZE(MJtJ_inv.rows(), data.JMinvJt.rows() + model.nv);
-    const typename Data::MatrixXs::Index& nc = data.JMinvJt.cols();
->>>>>>> 820d0f85
     
     typedef boost::fusion::vector<const Model &,
                                   Data &,
@@ -526,12 +507,8 @@
   struct ContactABAForwardStep2
   : public fusion::JointUnaryVisitorBase< ContactABAForwardStep2<Scalar,Options,JointCollectionTpl> >
   {
-<<<<<<< HEAD
     typedef ModelTpl<Scalar,Options,JointCollectionTpl> Model;
     typedef DataTpl<Scalar,Options,JointCollectionTpl> Data;
-=======
-    PINOCCHIO_CHECK_ARGUMENT_SIZE(q.size(), model.nq);
->>>>>>> 820d0f85
     
     typedef boost::fusion::vector<const Model &,
                                   Data &> ArgsType;
@@ -572,21 +549,16 @@
              std::vector<RigidContactDataTpl<Scalar,Options>,DataAllocator> & contact_data,
              ProximalSettingsTpl<Scalar> & settings)
   {
-<<<<<<< HEAD
-=======
-    PINOCCHIO_CHECK_ARGUMENT_SIZE(v_before.size(), model.nv);
-    PINOCCHIO_CHECK_ARGUMENT_SIZE(J.cols(), model.nv);
->>>>>>> 820d0f85
     assert(model.check(data) && "data is not consistent with model.");
-    PINOCCHIO_CHECK_INPUT_ARGUMENT(q.size() == model.nq,
+    PINOCCHIO_CHECK_ARGUMENT_SIZE(q.size(), model.nq,
                                    "The joint configuration vector is not of right size");
-    PINOCCHIO_CHECK_INPUT_ARGUMENT(v.size() == model.nv,
+    PINOCCHIO_CHECK_ARGUMENT_SIZE(v.size(), model.nv,
                                    "The joint velocity vector is not of right size");
-    PINOCCHIO_CHECK_INPUT_ARGUMENT(tau.size() == model.nv,
+    PINOCCHIO_CHECK_ARGUMENT_SIZE(tau.size(), model.nv,
                                    "The joint torque vector is not of right size");
     PINOCCHIO_CHECK_INPUT_ARGUMENT(settings.mu >= Scalar(0),
                                    "mu has to be positive");
-    PINOCCHIO_CHECK_INPUT_ARGUMENT(contact_models.size() == contact_data.size(),
+    PINOCCHIO_CHECK_ARGUMENT_SIZE(contact_models.size(), contact_data.size(),
                                    "contact models and data size are not the same");
     
     typedef ModelTpl<Scalar,Options,JointCollectionTpl> Model;
