--- conflicted
+++ resolved
@@ -45,11 +45,7 @@
             .def(JointDataBasePythonVisitor<T>())
             .def(PrintableVisitor<T>())
         );
-<<<<<<< HEAD
-        bp::implicitly_convertible<T,context::JointCollectionDefault::JointDataVariant>();
-=======
-        bp::implicitly_convertible<T,pinocchio::JointData>();
->>>>>>> b134b25f
+        bp::implicitly_convertible<T,context::JointData>();
       }
     };
 
@@ -61,19 +57,11 @@
         expose_joint_model<T>(
             bp::class_<T>(T::classname().c_str(),
                           T::classname().c_str(),
-<<<<<<< HEAD
-                          bp::init<>())
-            .def(JointModelBasePythonVisitor<T>())
-            .def(PrintableVisitor<T>())
-        );
-        bp::implicitly_convertible<T,context::JointCollectionDefault::JointModelVariant>();
-=======
                           bp::no_init)
             .def(JointModelDerivedPythonVisitor<T>())
             .def(PrintableVisitor<T>())
         );
-        bp::implicitly_convertible<T,pinocchio::JointModel>();
->>>>>>> b134b25f
+        bp::implicitly_convertible<T,context::JointModel>();
       }
     };
     
