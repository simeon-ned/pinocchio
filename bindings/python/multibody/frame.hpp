//
// Copyright (c) 2016-2020 CNRS INRIA
//

#ifndef __pinocchio_python_multibody_frame_hpp__
#define __pinocchio_python_multibody_frame_hpp__

#include "pinocchio/multibody/fwd.hpp"
#include "pinocchio/multibody/frame.hpp"

#include "pinocchio/bindings/python/utils/cast.hpp"
#include "pinocchio/bindings/python/utils/copyable.hpp"
#include "pinocchio/bindings/python/utils/printable.hpp"
#include "pinocchio/bindings/python/utils/registration.hpp"

namespace pinocchio
{
  namespace python
  {
    namespace bp = boost::python;

    template<typename Frame>
    struct FramePythonVisitor
    : public boost::python::def_visitor< FramePythonVisitor<Frame> >
    {
      typedef typename Frame::SE3 SE3;
      
      template<class PyClass>
      void visit(PyClass & cl) const
      {
        cl
<<<<<<< HEAD
        .def(bp::init<>(bp::arg("self"),"Default constructor"))
        .def(bp::init<const std::string&,const JointIndex, const FrameIndex, const SE3&, FrameType>((bp::arg("self"),bp::arg("name"),bp::arg("parent_joint_id"),bp::args("parent_frame_id"),bp::arg("placement"),bp::arg("type")),
                "Initialize from name, the parent joint id, the parent frame id, the placement wrt parent joint and the type (pinocchio.FrameType)."))
        .def(bp::init<const Frame &>((bp::arg("self"),bp::arg("clone")),"Copy constructor"))

        .def_readwrite("name", &Frame::name, "name of the frame")
        .def_readwrite("parent", &Frame::parent, "id of the parent joint")
        .def_readwrite("previousFrame", &Frame::previousFrame, "id of the previous frame")
        .def_readwrite("placement",
                       &Frame::placement,
                       "placement in the parent joint local frame")
        .def_readwrite("type", &Frame::type, "type of the frame")
        ;
=======
          .def(bp::init<>(bp::arg("self"),"Default constructor"))
          .def(bp::init<const Frame &>(bp::args("self","other"),"Copy constructor"))
          .def(bp::init< const std::string&,const JointIndex, const FrameIndex, const SE3&,FrameType> ((bp::arg("name (string)"),bp::arg("index of parent joint"), bp::args("index of parent frame"), bp::arg("SE3 placement"), bp::arg("type (FrameType)")),
                "Initialize from name, parent joint id, parent frame id and placement wrt parent joint."))

          .def_readwrite("name", &Frame::name, "name  of the frame")
          .def_readwrite("parent", &Frame::parent, "id of the parent joint")
          .def_readwrite("previousFrame", &Frame::previousFrame, "id of the previous frame") 
          .def_readwrite("placement",
                         &Frame::placement,
                         "placement in the parent joint local frame")
          .def_readwrite("type", &Frame::type, "type of the frame")
          .def(bp::self == bp::self)
          .def(bp::self != bp::self)
          ;
>>>>>>> 9389400a
      }
      
      static void expose()
      {
        if(!register_symbolic_link_to_registered_type<FrameType>())
        {
          bp::enum_<FrameType>("FrameType")
          .value("OP_FRAME",OP_FRAME)
          .value("JOINT",JOINT)
          .value("FIXED_JOINT",FIXED_JOINT)
          .value("BODY",BODY)
          .value("SENSOR",SENSOR)
          .export_values()
          ;
        }

        bp::class_<Frame>("Frame",
                          "A Plucker coordinate frame related to a parent joint inside a kinematic tree.\n",
                          bp::no_init
                         )
        .def(FramePythonVisitor())
        .def(CastVisitor<Frame>())
        .def(ExposeConstructorByCastVisitor<Frame,::pinocchio::Frame>())
        .def(CopyableVisitor<Frame>())
        .def(PrintableVisitor<Frame>())
        .def_pickle(Pickle())
        ;
      }

    private:
      struct Pickle : bp::pickle_suite
      {
        static bp::tuple getinitargs(const Frame &)
        {
          return bp::make_tuple();
        }

        static bp::tuple getstate(const Frame & f)
        {
          return bp::make_tuple(f.name, f.parent, f.previousFrame, f.placement, (int)f.type);
        }

        static void setstate(Frame & f, bp::tuple tup)
        {
          f.name = bp::extract<std::string>(tup[0]); 
          f.parent = bp::extract<JointIndex>(tup[1]); 
          f.previousFrame = bp::extract<JointIndex>(tup[2]); 
          f.placement = bp::extract<SE3&>(tup[3]); 
          f.type = (FrameType)(int)bp::extract<int>(tup[4]); 
        }
      };
    };
    

  } // namespace python
} // namespace pinocchio

#endif // ifndef __pinocchio_python_multibody_frame_hpp__<|MERGE_RESOLUTION|>--- conflicted
+++ resolved
@@ -29,8 +29,8 @@
       void visit(PyClass & cl) const
       {
         cl
-<<<<<<< HEAD
         .def(bp::init<>(bp::arg("self"),"Default constructor"))
+        .def(bp::init<const Frame &>(bp::args("self","other"),"Copy constructor"))
         .def(bp::init<const std::string&,const JointIndex, const FrameIndex, const SE3&, FrameType>((bp::arg("self"),bp::arg("name"),bp::arg("parent_joint_id"),bp::args("parent_frame_id"),bp::arg("placement"),bp::arg("type")),
                 "Initialize from name, the parent joint id, the parent frame id, the placement wrt parent joint and the type (pinocchio.FrameType)."))
         .def(bp::init<const Frame &>((bp::arg("self"),bp::arg("clone")),"Copy constructor"))
@@ -42,24 +42,10 @@
                        &Frame::placement,
                        "placement in the parent joint local frame")
         .def_readwrite("type", &Frame::type, "type of the frame")
+
+        .def(bp::self == bp::self)
+        .def(bp::self != bp::self)
         ;
-=======
-          .def(bp::init<>(bp::arg("self"),"Default constructor"))
-          .def(bp::init<const Frame &>(bp::args("self","other"),"Copy constructor"))
-          .def(bp::init< const std::string&,const JointIndex, const FrameIndex, const SE3&,FrameType> ((bp::arg("name (string)"),bp::arg("index of parent joint"), bp::args("index of parent frame"), bp::arg("SE3 placement"), bp::arg("type (FrameType)")),
-                "Initialize from name, parent joint id, parent frame id and placement wrt parent joint."))
-
-          .def_readwrite("name", &Frame::name, "name  of the frame")
-          .def_readwrite("parent", &Frame::parent, "id of the parent joint")
-          .def_readwrite("previousFrame", &Frame::previousFrame, "id of the previous frame") 
-          .def_readwrite("placement",
-                         &Frame::placement,
-                         "placement in the parent joint local frame")
-          .def_readwrite("type", &Frame::type, "type of the frame")
-          .def(bp::self == bp::self)
-          .def(bp::self != bp::self)
-          ;
->>>>>>> 9389400a
       }
       
       static void expose()
