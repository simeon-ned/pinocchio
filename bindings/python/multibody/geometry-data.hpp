//
// Copyright (c) 2015-2021 CNRS INRIA
//

#ifndef __pinocchio_python_geometry_data_hpp__
#define __pinocchio_python_geometry_data_hpp__

#include <eigenpy/memory.hpp>

#include "pinocchio/serialization/geometry.hpp"

#include "pinocchio/bindings/python/utils/printable.hpp"
#include "pinocchio/bindings/python/utils/copyable.hpp"
#include "pinocchio/bindings/python/utils/deprecation.hpp"
#include "pinocchio/bindings/python/utils/std-vector.hpp"
<<<<<<< HEAD
#include "pinocchio/bindings/python/utils/registration.hpp"
=======
#include "pinocchio/bindings/python/serialization/serializable.hpp"
>>>>>>> b134b25f

EIGENPY_DEFINE_STRUCT_ALLOCATOR_SPECIALIZATION(pinocchio::GeometryData)

namespace pinocchio
{
  namespace python
  {
    namespace bp = boost::python;
    
    /* --- COLLISION PAIR --------------------------------------------------- */
    /* --- COLLISION PAIR --------------------------------------------------- */
    /* --- COLLISION PAIR --------------------------------------------------- */
    struct CollisionPairPythonVisitor
    : public boost::python::def_visitor<CollisionPairPythonVisitor>
    {
      static void expose()
      {
<<<<<<< HEAD
        if(!register_symbolic_link_to_registered_type<CollisionPair>())
        {
          bp::class_<CollisionPair>("CollisionPair",
                                    "Pair of ordered index defining a pair of collisions",
                                    bp::no_init)
          .def(bp::init<const GeomIndex &, const GeomIndex &>
               (bp::args("self","id_1", "id_2"),
                "Initializer of collision pair."))
          .def(PrintableVisitor<CollisionPair>())
          .def(CopyableVisitor<CollisionPair>())
          .def(bp::self == bp::self)
          .def(bp::self != bp::self)
          .def_readwrite("first",&CollisionPair::first)
          .def_readwrite("second",&CollisionPair::second);
        }
        
        StdVectorPythonVisitor<CollisionPair>::expose("StdVec_CollisionPair");
=======
        bp::class_<CollisionPair> ("CollisionPair",
                                   "Pair of ordered index defining a pair of collisions",
                                   bp::no_init)
        .def(bp::init<>
             (bp::args("self"),
              "Empty constructor."))
        .def(bp::init<const GeomIndex &, const GeomIndex &>
             (bp::args("self","index1", "index2"),
              "Initializer of collision pair."))
        .def(PrintableVisitor<CollisionPair>())
        .def(CopyableVisitor<CollisionPair>())
        .def(bp::self == bp::self)
        .def(bp::self != bp::self)
        .def_readwrite("first",&CollisionPair::first)
        .def_readwrite("second",&CollisionPair::second);
        
        StdVectorPythonVisitor<CollisionPair>::expose("StdVec_CollisionPair");
        serialize< std::vector<CollisionPair> >();
>>>>>>> b134b25f
      }
    }; // struct CollisionPairPythonVisitor

    struct GeometryDataPythonVisitor
    : public boost::python::def_visitor< GeometryDataPythonVisitor >
    {
      
      /* --- Exposing C++ API to python through the handler ----------------- */
      template<class PyClass>
      void visit(PyClass& cl) const
      {
        cl
        .def(bp::init<GeometryModel>(bp::args("self","geometry_model"),
                                     "Default constructor from a given GeometryModel"))
        
        .def_readonly("oMg",
                      &GeometryData::oMg,
                      "Vector of collision objects placement relative to the world frame.\n"
                      "note: These quantities have to be updated by calling updateGeometryPlacements.")
        .def_readonly("activeCollisionPairs",
                      &GeometryData::activeCollisionPairs,
                      "Vector of active CollisionPairs")
        
#ifdef PINOCCHIO_WITH_HPP_FCL
        .def_readonly("distanceRequests",
                      &GeometryData::distanceRequests,
                      "Defines which information should be computed by FCL for distance computations")
        .def_readonly("distanceResults",
                      &GeometryData::distanceResults,
                      "Vector of distance results.")
        .def_readonly("collisionRequests",
                      &GeometryData::collisionRequests,
                      "Defines which information should be computed by FCL for collision computations.\n\n"
                      "Note: it is possible to define a security_margin and a break_distance for a collision request.\n"
                      "Most likely, for robotics application, these thresholds will be different for each collision pairs\n"
                      "(e.g. the two hands can have a large security margin while the two hips cannot.)")
        .def_readonly("collisionResults",
                      &GeometryData::collisionResults,
                      "Vector of collision results.")
        .def_readonly("radius",
                      &GeometryData::radius,
                      "Vector of radius of bodies, i.e. the distance between the further point of the geometry object from the joint center.\n"
                      "note: This radius information might be usuful in continuous collision checking")
#endif // PINOCCHIO_WITH_HPP_FCL
        
        .def("fillInnerOuterObjectMaps",
             &GeometryData::fillInnerOuterObjectMaps,
             bp::args("self","geometry_model"),
             "Fill inner and outer objects maps")
        .def("activateCollisionPair",
             static_cast<void (GeometryData::*)(const PairIndex)>(&GeometryData::activateCollisionPair),
             bp::args("self","pair_id"),
             "Activate the collsion pair pair_id in geomModel.collisionPairs if it exists.\n"
             "note: Only active pairs are check for collision and distance computations.")
        .def("setGeometryCollisionStatus",
             &GeometryData::setGeometryCollisionStatus,
             bp::args("self","geom_model","geom_id","enable_collision"),
             "Enable or disable collision for the given geometry given by its geometry id with all the other geometries registered in the list of collision pairs.")
        .def("setActiveCollisionPairs",
             &GeometryData::setActiveCollisionPairs,
             setActiveCollisionPairs_overload(bp::args("self","geometry_model","collision_map","upper"),
                                              "Set the collision pair association from a given input array.\n"
                                              "Each entry of the input matrix defines the activation of a given collision pair."))
        .def("deactivateCollisionPair",
             &GeometryData::deactivateCollisionPair,
             bp::args("self","pair_id"),
             "Deactivate the collsion pair pair_id in geomModel.collisionPairs if it exists.")
        .def("deactivateAllCollisionPairs",
             &GeometryData::deactivateAllCollisionPairs,
             bp::args("self"),
             "Deactivate all collision pairs.")
#ifdef PINOCCHIO_WITH_HPP_FCL
        .def("setSecurityMargins",
             &GeometryData::setSecurityMargins,
             setSecurityMargins_overload(bp::args("self","geometry_model","security_margin_map","upper"),
                                         "Set the security margin of all the collision request in a row, according to the values stored in the associative map."))
#endif // PINOCCHIO_WITH_HPP_FCL
        
        .def(bp::self == bp::self)
        .def(bp::self != bp::self)
        
        ;

      }
             
      /* --- Expose --------------------------------------------------------- */
      static void expose()
      {
<<<<<<< HEAD
        if(!register_symbolic_link_to_registered_type<GeometryData>())
        {
          bp::class_<GeometryData>("GeometryData",
                                   "Geometry data linked to a Geometry Model and a Data struct.",
                                   bp::no_init)
          .def(GeometryDataPythonVisitor())
          .def(PrintableVisitor<GeometryData>())
          .def(CopyableVisitor<GeometryData>())
          ;
        }
=======
        bp::class_<GeometryData>("GeometryData",
                                 "Geometry data linked to a Geometry Model and a Data struct.",
                                 bp::no_init)
        .def(GeometryDataPythonVisitor())
        .def(PrintableVisitor<GeometryData>())
        .def(CopyableVisitor<GeometryData>())
        .def(SerializableVisitor<GeometryData>())
        ;
>>>>>>> b134b25f
     
      }
      
    protected:
      
      BOOST_PYTHON_MEMBER_FUNCTION_OVERLOADS(setActiveCollisionPairs_overload,GeometryData::setActiveCollisionPairs,2,3)
      BOOST_PYTHON_MEMBER_FUNCTION_OVERLOADS(setSecurityMargins_overload,GeometryData::setSecurityMargins,2,3)

    };
    
  }} // namespace pinocchio::python

#endif // ifndef __pinocchio_python_geometry_data_hpp__<|MERGE_RESOLUTION|>--- conflicted
+++ resolved
@@ -13,11 +13,8 @@
 #include "pinocchio/bindings/python/utils/copyable.hpp"
 #include "pinocchio/bindings/python/utils/deprecation.hpp"
 #include "pinocchio/bindings/python/utils/std-vector.hpp"
-<<<<<<< HEAD
 #include "pinocchio/bindings/python/utils/registration.hpp"
-=======
 #include "pinocchio/bindings/python/serialization/serializable.hpp"
->>>>>>> b134b25f
 
 EIGENPY_DEFINE_STRUCT_ALLOCATOR_SPECIALIZATION(pinocchio::GeometryData)
 
@@ -35,14 +32,16 @@
     {
       static void expose()
       {
-<<<<<<< HEAD
         if(!register_symbolic_link_to_registered_type<CollisionPair>())
         {
           bp::class_<CollisionPair>("CollisionPair",
                                     "Pair of ordered index defining a pair of collisions",
                                     bp::no_init)
+          .def(bp::init<>
+              (bp::args("self"),
+                "Empty constructor."))
           .def(bp::init<const GeomIndex &, const GeomIndex &>
-               (bp::args("self","id_1", "id_2"),
+              (bp::args("self","index1", "index2"),
                 "Initializer of collision pair."))
           .def(PrintableVisitor<CollisionPair>())
           .def(CopyableVisitor<CollisionPair>())
@@ -50,29 +49,11 @@
           .def(bp::self != bp::self)
           .def_readwrite("first",&CollisionPair::first)
           .def_readwrite("second",&CollisionPair::second);
+        
+          StdVectorPythonVisitor<CollisionPair>::expose("StdVec_CollisionPair");
+          serialize< std::vector<CollisionPair> >();
         }
         
-        StdVectorPythonVisitor<CollisionPair>::expose("StdVec_CollisionPair");
-=======
-        bp::class_<CollisionPair> ("CollisionPair",
-                                   "Pair of ordered index defining a pair of collisions",
-                                   bp::no_init)
-        .def(bp::init<>
-             (bp::args("self"),
-              "Empty constructor."))
-        .def(bp::init<const GeomIndex &, const GeomIndex &>
-             (bp::args("self","index1", "index2"),
-              "Initializer of collision pair."))
-        .def(PrintableVisitor<CollisionPair>())
-        .def(CopyableVisitor<CollisionPair>())
-        .def(bp::self == bp::self)
-        .def(bp::self != bp::self)
-        .def_readwrite("first",&CollisionPair::first)
-        .def_readwrite("second",&CollisionPair::second);
-        
-        StdVectorPythonVisitor<CollisionPair>::expose("StdVec_CollisionPair");
-        serialize< std::vector<CollisionPair> >();
->>>>>>> b134b25f
       }
     }; // struct CollisionPairPythonVisitor
 
@@ -161,7 +142,6 @@
       /* --- Expose --------------------------------------------------------- */
       static void expose()
       {
-<<<<<<< HEAD
         if(!register_symbolic_link_to_registered_type<GeometryData>())
         {
           bp::class_<GeometryData>("GeometryData",
@@ -170,18 +150,9 @@
           .def(GeometryDataPythonVisitor())
           .def(PrintableVisitor<GeometryData>())
           .def(CopyableVisitor<GeometryData>())
+          .def(SerializableVisitor<GeometryData>())
           ;
         }
-=======
-        bp::class_<GeometryData>("GeometryData",
-                                 "Geometry data linked to a Geometry Model and a Data struct.",
-                                 bp::no_init)
-        .def(GeometryDataPythonVisitor())
-        .def(PrintableVisitor<GeometryData>())
-        .def(CopyableVisitor<GeometryData>())
-        .def(SerializableVisitor<GeometryData>())
-        ;
->>>>>>> b134b25f
      
       }
       
