--- conflicted
+++ resolved
@@ -384,15 +384,9 @@
         StdVectorPythonVisitor<Index,std::allocator<Index>,true>::expose("StdVec_Index");
         StdVectorPythonVisitor<IndexVector>::expose("StdVec_IndexVector");
         StdVectorPythonVisitor<std::string>::expose("StdVec_StdString");
-<<<<<<< HEAD
         StdVectorPythonVisitor<bool,std::allocator<bool>,true>::expose("StdVec_Bool");
-        StdVectorPythonVisitor<Scalar,std::allocator<Scalar>,true>::expose("StdVec_double");
-        bp::class_<typename Model::ConfigVectorMap>("StdMap_String_EigenVectorXd")
-=======
-        StdVectorPythonVisitor<bool>::expose("StdVec_Bool");
-        StdVectorPythonVisitor<Scalar>::expose("StdVec_Double");
+        StdVectorPythonVisitor<Scalar,std::allocator<Scalar>,true>::expose("StdVec_Double");
         bp::class_<typename Model::ConfigVectorMap>("StdMap_String_VectorXd")
->>>>>>> ce41e88c
           .def(map_indexing_suite())
           .def_pickle(PickleMap<typename Model::ConfigVectorMap>())
           .def(details::overload_base_get_item_for_std_map<typename Model::ConfigVectorMap>());
