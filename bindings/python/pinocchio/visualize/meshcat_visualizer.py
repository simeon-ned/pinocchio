--- conflicted
+++ resolved
@@ -1,5 +1,4 @@
 from .. import pinocchio_pywrap_default as pin
-from ..shortcuts import buildModelsFromUrdf, createDatas
 from ..utils import npToTuple
 
 from . import BaseVisualizer
@@ -97,7 +96,7 @@
         if geometry_type is pin.GeometryType.VISUAL:
             return self.viewerVisualGroupName + '/' + geometry_object.name
         elif geometry_type is pin.GeometryType.COLLISION:
-            return self.viewerCollisionGroupName + '/' + geometry_object.name
+            return None # TODO: collision meshes
 
     def initViewer(self, viewer=None, open=False, loadModel=False):
         """Start a new MeshCat server and client.
@@ -172,7 +171,6 @@
 
     def loadViewerGeometryObject(self, geometry_object, geometry_type, color=None):
         """Load a single geometry object"""
-
         import meshcat.geometry
 
         viewer_name = self.getViewerNodeName(geometry_object, geometry_type)
@@ -228,33 +226,26 @@
         # Set viewer to use to gepetto-gui.
         self.viewerRootNodeName = rootNodeName
 
+        # Load robot meshes in MeshCat
+
         # Collisions
-        self.viewerCollisionGroupName = self.viewerRootNodeName + "/" + "collisions"
-
-        for collision in self.collision_model.geometryObjects:
-            self.loadViewerGeometryObject(collision,pin.GeometryType.COLLISION,color)
-        self.displayCollisions(False)
+        # self.viewerCollisionGroupName = self.viewerRootNodeName + "/" + "collisions"
+        self.viewerCollisionGroupName = None # TODO: collision meshes
 
         # Visuals
         self.viewerVisualGroupName = self.viewerRootNodeName + "/" + "visuals"
 
         for visual in self.visual_model.geometryObjects:
             self.loadViewerGeometryObject(visual,pin.GeometryType.VISUAL,color)
-        self.displayVisuals(True)
 
     def reload(self, new_geometry_object, geometry_type = None):
         """ Reload a geometry_object given by its name and its type"""
-        if geometry_type == pin.GeometryType.VISUAL:
-            geom_model = self.visual_model
-        else:
-            geom_model = self.collision_model
-        
-        geom_id = geom_model.getGeometryId(new_geometry_object.name)
-        geom_model.geometryObjects[geom_id] = new_geometry_object
-
-        self.delete(new_geometry_object, geometry_type)
-        visual = geom_model.geometryObjects[geom_id]
-        self.loadViewerGeometryObject(visual,geometry_type)
+        geom_id = self.visual_model.getGeometryId(new_geometry_object.name)
+        self.visual_model.geometryObjects[geom_id] = new_geometry_object
+
+        visual = self.visual_model.geometryObjects[geom_id]
+        self.delete(new_geometry_object, pin.GeometryType.VISUAL)
+        self.loadViewerGeometryObject(visual,pin.GeometryType.VISUAL,color = None)
 
     def clean(self):
         self.viewer.delete()
@@ -268,25 +259,11 @@
         if q is not None:
             pin.forwardKinematics(self.model,self.data,q)
 
-        if self.display_collisions:
-            self.updatePlacements(pin.GeometryType.COLLISION)
-
-        if self.display_visuals:
-            self.updatePlacements(pin.GeometryType.VISUAL)
-
-    def updatePlacements(self, geometry_type):
-        if geometry_type == pin.GeometryType.VISUAL:
-            geom_model = self.visual_model
-            geom_data = self.visual_data
-        else:
-            geom_model = self.collision_model
-            geom_data = self.collision_data
-        
-        pin.updateGeometryPlacements(self.model, self.data, geom_model, geom_data)
-        for visual in geom_model.geometryObjects:
-            visual_name = self.getViewerNodeName(visual,geometry_type)
+        pin.updateGeometryPlacements(self.model, self.data, self.visual_model, self.visual_data)
+        for visual in self.visual_model.geometryObjects:
+            visual_name = self.getViewerNodeName(visual,pin.GeometryType.VISUAL)
             # Get mesh pose.
-            M = geom_data.oMg[geom_model.getGeometryId(visual.name)]
+            M = self.visual_data.oMg[self.visual_model.getGeometryId(visual.name)]
             # Manage scaling: force scaling even if this should be normally handled by MeshCat (but there is a bug here)
             if isMesh(visual):
                 scale = np.asarray(visual.meshScale).flatten()
@@ -308,43 +285,17 @@
             warnings.warn("meshcat.Visualizer does not have the get_image() method."
                           " You need meshcat >= 0.2.0 to get this feature.")
 
+
     def displayCollisions(self,visibility):
-<<<<<<< HEAD
         """Set whether to display collision objects or not.
         WARNING: Plotting collision meshes is not yet available for MeshcatVisualizer."""
         # TODO
-        import warnings
         warnings.warn("Plotting collision meshes is not available for MeshcatVisualizer", category=UserWarning, stacklevel=2)
-        pass
 
     def displayVisuals(self,visibility):
         """Set whether to display visual objects or not
         WARNING: Visual meshes are always plotted for MeshcatVisualizer"""
         # TODO
-        import warnings
         warnings.warn("Visual meshes are always plotted for MeshcatVisualizer", category=UserWarning, stacklevel=2)
-        pass
-=======
-        """Set whether to display collision objects or not."""
-        if self.collision_model is None:
-            self.display_collisions = False
-        else:
-            self.display_collisions = visibility
-        self.viewer[self.viewerCollisionGroupName].set_property("visible", visibility)
-
-        if visibility:
-            self.updatePlacements(pin.GeometryType.COLLISION)
-
-    def displayVisuals(self,visibility):
-        """Set whether to display visual objects or not."""
-        if self.visual_model is None:
-            self.display_visuals = False
-        else:
-            self.display_visuals = visibility
-        self.viewer[self.viewerVisualGroupName].set_property("visible", visibility)
-
-        if visibility:
-            self.updatePlacements(pin.GeometryType.VISUAL)
->>>>>>> 1ca9c789
 
 __all__ = ['MeshcatVisualizer']