--- conflicted
+++ resolved
@@ -1,9 +1,5 @@
 //
-<<<<<<< HEAD
-// Copyright (c) 2015-2020 CNRS INRIA
-=======
 // Copyright (c) 2015-2021 CNRS INRIA
->>>>>>> 0856656a
 //
 
 #include "pinocchio/bindings/python/algorithm/algorithms.hpp"
