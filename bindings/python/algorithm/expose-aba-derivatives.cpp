--- conflicted
+++ resolved
@@ -15,31 +15,53 @@
   {
   
     namespace bp = boost::python;
-    bp::tuple computeABADerivativesDefault(const Model & model, Data & data,
-                                           const Eigen::VectorXd & q,
-                                           const Eigen::VectorXd & v,
-                                           const Eigen::VectorXd & tau)
+    typedef PINOCCHIO_ALIGNED_STD_VECTOR(Force) ForceAlignedVector;
+
+    bp::tuple computeABADerivatives(const Model & model, Data & data,
+                                    const Eigen::VectorXd & q,
+                                    const Eigen::VectorXd & v,
+                                    const Eigen::VectorXd & tau)
     {
-      computeABADerivatives(model,data,q,v,tau);
+      pinocchio::computeABADerivatives(model,data,q,v,tau);
       make_symmetric(data.Minv);
       return bp::make_tuple(make_ref(data.ddq_dq),
                             make_ref(data.ddq_dv),
                             make_ref(data.Minv));
     }
-  
-    typedef PINOCCHIO_ALIGNED_STD_VECTOR(Force) ForceAlignedVector;
-  
+
     bp::tuple computeABADerivatives_fext(const Model & model, Data & data,
                                          const Eigen::VectorXd & q,
                                          const Eigen::VectorXd & v,
                                          const Eigen::VectorXd & tau,
                                          const ForceAlignedVector & fext)
     {
-      computeABADerivatives(model,data,q,v,tau,fext);
+      pinocchio::computeABADerivatives(model,data,q,v,tau,fext);
       make_symmetric(data.Minv);
       return bp::make_tuple(make_ref(data.ddq_dq),
                             make_ref(data.ddq_dv),
                             make_ref(data.Minv));
+    }
+
+    namespace optimized
+    {
+      bp::tuple computeABADerivatives(const Model & model, Data & data)
+      {
+        pinocchio::optimized::computeABADerivatives(model,data);
+        make_symmetric(data.Minv);
+        return bp::make_tuple(make_ref(data.ddq_dq),
+                              make_ref(data.ddq_dv),
+                              make_ref(data.Minv));
+      }
+
+      bp::tuple computeABADerivatives_fext(const Model & model, Data & data,
+                                           const ForceAlignedVector & fext)
+      {
+        pinocchio::optimized::computeABADerivatives(model,data,fext);
+        make_symmetric(data.Minv);
+        return bp::make_tuple(make_ref(data.ddq_dq),
+                              make_ref(data.ddq_dv),
+                              make_ref(data.Minv));
+      }
     }
 
     void exposeABADerivatives()
@@ -47,7 +69,7 @@
       using namespace Eigen;
 
       bp::def("computeABADerivatives",
-              computeABADerivativesDefault,
+              computeABADerivatives,
               bp::args("model","data","q","v","tau"),
               "Computes the ABA derivatives, store the result in data.ddq_dq, data.ddq_dv and data.Minv\n"
               "which correspond to the partial derivatives of the joint acceleration vector output with respect to the joint configuration,\n"
@@ -59,14 +81,13 @@
               "Computes the ABA derivatives with external contact foces,\n"
               "store the result in data.ddq_dq, data.ddq_dv and data.Minv\n"
               "which correspond to the partial derivatives of the acceleration output with respect to the joint configuration,\n"
-<<<<<<< HEAD
               "velocity and torque vectors.");
       
       {
         bp::scope current_scope = getOrCreatePythonNamespace("optimized");
         
         bp::def("computeABADerivatives",
-                (void (*)(const Model &, Data &))optimized::computeABADerivatives<double,0,JointCollectionDefaultTpl>,
+                optimized::computeABADerivatives,
                 bp::args("model","data"),
                 "Computes the ABA derivatives, store the result in data.ddq_dq, data.ddq_dv and data.Minv\n"
                 "which correspond to the partial derivatives of the joint acceleration vector output with respect to the joint configuration,\n"
@@ -74,7 +95,7 @@
                 "By calling this function, the user assumes that pinocchio.optimized.aba has been called first, allowing to significantly reduce the computation timings by not recalculating intermediate results.");
         
         bp::def("computeABADerivatives",
-                (void (*)(const Model &, Data &, const container::aligned_vector<Force> &))optimized::computeABADerivatives<double,0,JointCollectionDefaultTpl>,
+                optimized::computeABADerivatives_fext,
                 bp::args("model","data","fext"),
                 "Computes the ABA derivatives, store the result in data.ddq_dq, data.ddq_dv and data.Minv\n"
                 "which correspond to the partial derivatives of the joint acceleration vector output with respect to the joint configuration,\n"
@@ -82,9 +103,6 @@
                 "By calling this function, the user assumes that pinocchio.optimized.aba has been called first, allowing to significantly reduce the computation timings by not recalculating intermediate results.");
       }
       
-=======
-              "velocity and torque vectors.\n");
->>>>>>> ce41e88c
     }
   } // namespace python
 } // namespace pinocchio