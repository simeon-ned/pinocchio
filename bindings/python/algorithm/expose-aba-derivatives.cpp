--- conflicted
+++ resolved
@@ -69,15 +69,9 @@
       using namespace Eigen;
 
       bp::def("computeABADerivatives",
-<<<<<<< HEAD
               computeABADerivatives,
               bp::args("model","data","q","v","tau"),
-              "Computes the ABA derivatives, store the result in data.ddq_dq, data.ddq_dv and data.Minv\n"
-=======
-              computeABADerivativesDefault,
-              bp::args("model","data","q","v","tau"),
               "Computes the ABA derivatives, store the result in data.ddq_dq, data.ddq_dv and data.Minv (aka ddq_dtau)\n"
->>>>>>> b134b25f
               "which correspond to the partial derivatives of the joint acceleration vector output with respect to the joint configuration,\n"
               "velocity and torque vectors.\n\n"
               "Parameters:\n"
@@ -94,8 +88,15 @@
               "Computes the ABA derivatives with external contact foces,\n"
               "store the result in data.ddq_dq, data.ddq_dv and data.Minv (aka ddq_dtau)\n"
               "which correspond to the partial derivatives of the acceleration output with respect to the joint configuration,\n"
-<<<<<<< HEAD
-              "velocity and torque vectors.");
+              "velocity and torque vectors.\n\n"
+              "Parameters:\n"
+              "\tmodel: model of the kinematic tree\n"
+              "\tdata: data related to the model\n"
+              "\tq: the joint configuration vector (size model.nq)\n"
+              "\tv: the joint velocity vector (size model.nv)\n"
+              "\ttau: the joint torque vector (size model.nv)\n"
+              "\tfext: list of external forces expressed in the local frame of the joints (size model.njoints)\n\n"
+              "Returns: (ddq_dq, ddq_dv, ddq_da)");
       
       {
         bp::scope current_scope = getOrCreatePythonNamespace("optimized");
@@ -117,17 +118,6 @@
                 "By calling this function, the user assumes that pinocchio.optimized.aba has been called first, allowing to significantly reduce the computation timings by not recalculating intermediate results.");
       }
       
-=======
-              "velocity and torque vectors.\n\n"
-              "Parameters:\n"
-              "\tmodel: model of the kinematic tree\n"
-              "\tdata: data related to the model\n"
-              "\tq: the joint configuration vector (size model.nq)\n"
-              "\tv: the joint velocity vector (size model.nv)\n"
-              "\ttau: the joint torque vector (size model.nv)\n"
-              "\tfext: list of external forces expressed in the local frame of the joints (size model.njoints)\n\n"
-              "Returns: (ddq_dq, ddq_dv, ddq_da)");
->>>>>>> b134b25f
     }
   } // namespace python
 } // namespace pinocchio