--- conflicted
+++ resolved
@@ -24,18 +24,10 @@
   
   bp::scope().attr("__version__") = pinocchio::printVersion();
   bp::scope().attr("__raw_version__") = bp::str(PINOCCHIO_VERSION);
-<<<<<<< HEAD
-
-  // Enable warning
-#ifndef Py_LIMITED_API
-  _PyWarnings_Init();
-#endif
-=======
   eigenpy::enableEigenPy();
   
   // Enable warnings
   bp::import("warnings");
->>>>>>> 0856656a
   
   eigenpy::enableEigenPy();
   exposeEigenTypes();
