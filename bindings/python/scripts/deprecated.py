#
# Copyright (c) 2018 CNRS
#
# This file is part of Pinocchio
# Pinocchio is free software: you can redistribute it
# and/or modify it under the terms of the GNU Lesser General Public
# License as published by the Free Software Foundation, either version
# 3 of the License, or (at your option) any later version.
# Pinocchio is distributed in the hope that it will be
# useful, but WITHOUT ANY WARRANTY; without even the implied warranty
# of MERCHANTABILITY or FITNESS FOR A PARTICULAR PURPOSE. See the GNU
# General Lesser Public License for more details. You should have
# received a copy of the GNU Lesser General Public License along with
# Pinocchio If not, see
# <http://www.gnu.org/licenses/>.

## In this file, are reported some depracated functions that are still maintain until the next important release 1.4.0 ##

from __future__ import print_function

from . import libpinocchio_pywrap as se3 
from .deprecation import deprecated

<<<<<<< HEAD
@deprecated("This function has been renamed computeJointJacobians and will be removed in release 1.4.0 of Pinocchio. Please change for new computeJointJacobians.")
=======
@deprecated("This function has been renamed updateFramePlacements when taking two arguments, and framesForwardKinematics when taking three. Please change to the appropriate method.")
def framesKinematics(model,data,q=None):
  if q is None:
    se3.updateFramePlacements(model,data)
  else:
    se3.framesForwardKinematics(model,data,q)

@deprecated("This function has been renamed computeJointJacobians and will be removed in release 1.4.0 of Pinocchio. Please change for new computeJacobians.")
>>>>>>> 1e3942e8
def computeJacobians(model,data,q=None):
  if q is None:
    return se3.computeJointJacobians(model,data)
  else:
    return se3.computeJointJacobians(model,data,q)

@deprecated("This function has been renamed jointJacobian and will be removed in release 1.4.0 of Pinocchio. Please change for new jointJacobian.")
def jacobian(model,data,q,jointId,local,update_kinematics):
  if local:
    return se3.jointJacobian(model,data,q,jointId,se3.ReferenceFrame.LOCAL,update_kinematics)
  else:
    return se3.jointJacobian(model,data,q,jointId,se3.ReferenceFrame.WORLD,update_kinematics)

@deprecated("This function has been renamed getJointJacobian and will be removed in release 1.4.0 of Pinocchio. Please change for new getJointJacobian.")
def getJacobian(model,data,jointId,local):
  if local:
    return se3.getJointJacobian(model,data,jointId,se3.ReferenceFrame.LOCAL)
  else:
    return se3.getJointJacobian(model,data,jointId,se3.ReferenceFrame.WORLD)

@deprecated("This function has been renamed computeJacobiansTimeVariation and will be removed in release 1.4.0 of Pinocchio. Please change for new computeJointJacobiansTimeVariation.")
def computeJacobiansTimeVariation(model,data,q,v):
  return se3.computeJointJacobiansTimeVariation(model,data,q,v)

@deprecated("This function has been renamed getJointJacobianTimeVariation and will be removed in release 1.4.0 of Pinocchio. Please change for new getJointJacobianTimeVariation.")
def getJacobianTimeVariation(model,data,jointId,local):
  if local:
    return se3.getJointJacobianTimeVariation(model,data,jointId,se3.ReferenceFrame.LOCAL)
  else:
    return se3.getJointJacobianTimeVariation(model,data,jointId,se3.ReferenceFrame.WORLD)

@deprecated("This function has been renamed difference and will be removed in release 1.4.0 of Pinocchio. Please change for new difference.")
def differentiate(model,q0,q1):
  return se3.difference(model,q0,q1)<|MERGE_RESOLUTION|>--- conflicted
+++ resolved
@@ -21,18 +21,15 @@
 from . import libpinocchio_pywrap as se3 
 from .deprecation import deprecated
 
-<<<<<<< HEAD
-@deprecated("This function has been renamed computeJointJacobians and will be removed in release 1.4.0 of Pinocchio. Please change for new computeJointJacobians.")
-=======
-@deprecated("This function has been renamed updateFramePlacements when taking two arguments, and framesForwardKinematics when taking three. Please change to the appropriate method.")
+
+@deprecated("This function has been renamed updateFramePlacements when taking two arguments, and framesForwardKinematics when taking three. Please change your code to the appropriate method.")
 def framesKinematics(model,data,q=None):
   if q is None:
     se3.updateFramePlacements(model,data)
   else:
     se3.framesForwardKinematics(model,data,q)
 
-@deprecated("This function has been renamed computeJointJacobians and will be removed in release 1.4.0 of Pinocchio. Please change for new computeJacobians.")
->>>>>>> 1e3942e8
+@deprecated("This function has been renamed computeJointJacobians and will be removed in release 1.4.0 of Pinocchio. Please change for new computeJointJacobians.")
 def computeJacobians(model,data,q=None):
   if q is None:
     return se3.computeJointJacobians(model,data)
