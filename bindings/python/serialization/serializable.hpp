//
// Copyright (c) 2017-2021 CNRS INRIA
//

#ifndef __pinocchio_python_serialization_serializable_hpp__
#define __pinocchio_python_serialization_serializable_hpp__

#include <boost/python.hpp>

#include "pinocchio/serialization/serializable.hpp"
#include "pinocchio/bindings/python/serialization/serialization.hpp"

namespace pinocchio
{
  namespace python
  {
    
    namespace bp = boost::python;
    
    template<typename Derived>
    struct SerializableVisitor
    : public bp::def_visitor< SerializableVisitor<Derived> >
    {
      
      template<class PyClass>
      void visit(PyClass& cl) const
      {
#ifndef PINOCCHIO_PYTHON_NO_SERIALIZATION
        cl
        .def("saveToText",&Derived::saveToText,
             bp::arg("filename"),"Saves *this inside a text file.")
        .def("loadFromText",&Derived::loadFromText,
             bp::arg("filename"),"Loads *this from a text file.")
        
        .def("saveToString",&Derived::saveToString,
             bp::arg("self"),
             "Parses the current object to a string.")
        .def("loadFromString",&Derived::loadFromString,
             bp::args("self","string"),
             "Parses from the input string the content of the current object.")
        
        .def("saveToXML",&Derived::saveToXML,
             bp::args("filename","tag_name"),"Saves *this inside a XML file.")
        .def("loadFromXML",&Derived::loadFromXML,
             bp::args("self","filename","tag_name"),"Loads *this from a XML file.")
        
        .def("saveToBinary",(void (Derived::*)(const std::string &) const)&Derived::saveToBinary,
             bp::args("self","filename"),"Saves *this inside a binary file.")
        .def("loadFromBinary",(void (Derived::*)(const std::string &))&Derived::loadFromBinary,
             bp::args("self","filename"),"Loads *this from a binary file.")
        
        .def("saveToBinary",(void (Derived::*)(boost::asio::streambuf &) const)&Derived::saveToBinary,
             bp::args("self","buffer"),"Saves *this inside a binary buffer.")
        .def("loadFromBinary",(void (Derived::*)(boost::asio::streambuf &))&Derived::loadFromBinary,
             bp::args("self","buffer"),"Loads *this from a binary buffer.")
        
        .def("saveToBinary",(void (Derived::*)(serialization::StaticBuffer &) const)&Derived::saveToBinary,
             bp::args("self","buffer"),"Saves *this inside a static binary buffer.")
        .def("loadFromBinary",(void (Derived::*)(serialization::StaticBuffer &))&Derived::loadFromBinary,
             bp::args("self","buffer"),"Loads *this from a static binary buffer.")
        ;
<<<<<<< HEAD
#else
        PINOCCHIO_UNUSED_VARIABLE(cl);
#endif
=======
        
        serialize<Derived>();
>>>>>>> b134b25f
      }

    };
  }
}

#endif // ifndef __pinocchio_python_serialization_serializable_hpp__<|MERGE_RESOLUTION|>--- conflicted
+++ resolved
@@ -59,14 +59,11 @@
         .def("loadFromBinary",(void (Derived::*)(serialization::StaticBuffer &))&Derived::loadFromBinary,
              bp::args("self","buffer"),"Loads *this from a static binary buffer.")
         ;
-<<<<<<< HEAD
+        serialize<Derived>();
 #else
         PINOCCHIO_UNUSED_VARIABLE(cl);
 #endif
-=======
         
-        serialize<Derived>();
->>>>>>> b134b25f
       }
 
     };
