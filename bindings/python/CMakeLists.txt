--- conflicted
+++ resolved
@@ -1,9 +1,5 @@
 #
-<<<<<<< HEAD
 # Copyright (c) 2015-2022 CNRS INRIA
-=======
-# Copyright (c) 2015-2021 CNRS INRIA
->>>>>>> 380e4167
 # Copyright (c) 2015 Wandercraft, 86 rue de Paris 91400 Orsay, France.
 #
 
@@ -138,19 +134,12 @@
 # --- COMPILE WRAPPER
 MAKE_DIRECTORY("${${PROJECT_NAME}_BINARY_DIR}/bindings/python/${PROJECT_NAME}")
 
-<<<<<<< HEAD
 FUNCTION(PINOCCHIO_PYTHON_BINDINGS_SPECIFIC_TYPE scalar_name)
   SET(scalar_name "${scalar_name}")
   SET(PYTHON_LIB_NAME "${PYWRAP}_${scalar_name}")
 
   SET(${PYTHON_LIB_NAME}_SOURCES ${${PROJECT_NAME}_PYTHON_SOURCES})
   SET(${PYTHON_LIB_NAME}_HEADERS ${${PROJECT_NAME}_PYTHON_HEADERS})
-=======
-IF(BUILD_PYTHON_INTERFACE)
-  INCLUDE_DIRECTORIES(SYSTEM ${PYTHON_INCLUDE_DIRS})
-  ADD_CUSTOM_TARGET(python)
-  SET_TARGET_PROPERTIES(python PROPERTIES EXCLUDE_FROM_DEFAULT_BUILD True)
->>>>>>> 380e4167
 
   ADD_LIBRARY(${PYTHON_LIB_NAME} SHARED ${${PYTHON_LIB_NAME}_SOURCES} ${${PYTHON_LIB_NAME}_HEADERS})
   IF(BUILD_WITH_OPENMP_SUPPORT)
@@ -161,15 +150,9 @@
       TARGET_LINK_LIBRARIES(${PYTHON_LIB_NAME} PRIVATE ${OpenMP_CXX_LIBRARIES})
     ENDIF(LINK_PYTHON_INTERFACE_TO_OPENMP)
   ENDIF(BUILD_WITH_OPENMP_SUPPORT)
-<<<<<<< HEAD
   ADD_DEPENDENCIES(python ${PYTHON_LIB_NAME})
 
   SET_TARGET_PROPERTIES(${PYTHON_LIB_NAME} PROPERTIES PREFIX "") # Remove lib prefix for the target
-=======
-  ADD_DEPENDENCIES(python ${PYWRAP})
-
-  SET_TARGET_PROPERTIES(${PYWRAP} PROPERTIES PREFIX "") # Remove lib prefix for the target
->>>>>>> 380e4167
 
   # Do not report:
   #  -Wconversion as the BOOST_PYTHON_FUNCTION_OVERLOADS implicitly converts.
@@ -209,11 +192,7 @@
     FILE(APPEND ${MAIN_PYTHON_INIT} "from . import ${scalar_name}\n")
   ENDIF()
 
-<<<<<<< HEAD
   SET_TARGET_PROPERTIES(${PYTHON_LIB_NAME}
-=======
-  SET_TARGET_PROPERTIES(${PYWRAP}
->>>>>>> 380e4167
     PROPERTIES
     PREFIX ""
     SUFFIX ${PYTHON_EXT_SUFFIX}
@@ -226,11 +205,7 @@
   ENDIF()
 
   INSTALL(
-<<<<<<< HEAD
     TARGETS ${PYTHON_LIB_NAME}
-=======
-    TARGETS ${PYWRAP}
->>>>>>> 380e4167
     EXPORT ${TARGETS_EXPORT_NAME}
     DESTINATION ${PINOCCHIO_PYTHON_INSTALL_DIR}
     )
