#
# Copyright (c) 2015-2023 CNRS INRIA
# Copyright (c) 2015 Wandercraft, 86 rue de Paris 91400 Orsay, France.
#

CMAKE_MINIMUM_REQUIRED(VERSION 3.10)

SET(PROJECT_NAME pinocchio)
SET(PROJECT_DESCRIPTION "A fast and flexible implementation of Rigid Body Dynamics algorithms and their analytical derivatives")
SET(PROJECT_URL "http://github.com/stack-of-tasks/pinocchio")
SET(PROJECT_CUSTOM_HEADER_EXTENSION "hpp")
SET(PROJECT_USE_CMAKE_EXPORT TRUE)
SET(PROJECT_USE_KEYWORD_LINK_LIBRARIES TRUE)
SET(PROJECT_COMPATIBILITY_VERSION AnyNewerVersion)
SET(PINOCCHIO_PROJECT_SOURCE_DIR ${CMAKE_CURRENT_LIST_DIR})

# Disable -Werror on Unix for now.
SET(CXX_DISABLE_WERROR True)
SET(CMAKE_VERBOSE_MAKEFILE True)

# ----------------------------------------------------
# --- OPTIONS  ---------------------------------------
# Need to be set before including base.cmake
# ----------------------------------------------------
OPTION(INSTALL_DOCUMENTATION "Generate and install the documentation" OFF)

# Check if the submodule cmake have been initialized
set(JRL_CMAKE_MODULES "${CMAKE_CURRENT_LIST_DIR}/cmake")
IF(NOT EXISTS "${JRL_CMAKE_MODULES}/base.cmake")
  MESSAGE(FATAL_ERROR "\nPlease run the following command first:\ngit submodule update --init\n")
ENDIF()

SET(DOXYGEN_USE_MATHJAX YES)
SET(DOXYGEN_USE_TEMPLATE_CSS YES)

INCLUDE(${CMAKE_CURRENT_LIST_DIR}/cmake/base.cmake)
COMPUTE_PROJECT_ARGS(PROJECT_ARGS LANGUAGES CXX)
PROJECT(${PROJECT_NAME} ${PROJECT_ARGS})

INCLUDE(${CMAKE_CURRENT_LIST_DIR}/cmake/boost.cmake)
INCLUDE(${CMAKE_CURRENT_LIST_DIR}/cmake/ide.cmake)
INCLUDE(${CMAKE_CURRENT_LIST_DIR}/cmake/apple.cmake)
IF(APPLE) # Use the handmade approach
  IF(${CMAKE_VERSION} VERSION_LESS "3.18.0") # Need to find the right version
    SET(CMAKE_MODULE_PATH ${CMAKE_CURRENT_LIST_DIR}/cmake/find-external/OpenMP ${CMAKE_MODULE_PATH})
  ENDIF()
ELSEIF(UNIX)
  IF(${CMAKE_VERSION} VERSION_EQUAL "3.20.0")
    SET(CMAKE_MODULE_PATH ${CMAKE_CURRENT_LIST_DIR}/cmake/find-external/OpenMP ${CMAKE_MODULE_PATH})
  ENDIF()
ENDIF(APPLE)
INCLUDE(CMakeDependentOption)

# If needed, set CMake policy for APPLE systems
APPLY_DEFAULT_APPLE_CONFIGURATION()
IF(CMAKE_VERSION VERSION_GREATER "3.12")
  CMAKE_POLICY(SET CMP0074 NEW)
ENDIF()

IF(WIN32)
  SET(LINK copy_if_different)
ELSE(WIN32)
  SET(LINK create_symlink)
ENDIF(WIN32)

# --- OPTIONS ----------------------------------------
OPTION(BUILD_BENCHMARK "Build the benchmarks" OFF)
OPTION(BUILD_UTILS "Build the utils" OFF)
OPTION(BUILD_PYTHON_INTERFACE "Build the Python bindings" ON)
option(GENERATE_PYTHON_STUBS "Generate the Python stubs associated to the Python library" OFF)
OPTION(BUILD_WITH_COMMIT_VERSION "Build libraries by setting specific commit version" OFF)

IF(DEFINED BUILD_UNIT_TESTS)
  MESSAGE(AUTHOR_WARNING "BUILD_UNIT_TESTS is deprecated. Use BUILD_TESTING instead.\
    If you are manually building Pinocchio from source in an existing build folder,\
    we suggest that you delete your build folder and make a new one.")
  SET(BUILD_TESTING ${BUILD_UNIT_TESTS})
ENDIF(DEFINED BUILD_UNIT_TESTS)

OPTION(BUILD_ADVANCED_TESTING "Build the advanced tests (multiprecision, etc.) of Pinocchio" OFF)

# --- OPTIONAL DEPENDENCIES -------------------------
OPTION(BUILD_WITH_URDF_SUPPORT "Build the library with the URDF format support" ON)
OPTION(BUILD_WITH_SDF_SUPPORT "Build the library with the SDF format support" OFF)
OPTION(BUILD_WITH_COLLISION_SUPPORT "Build the library with the collision support (required HPP-FCL)" OFF)
OPTION(BUILD_WITH_AUTODIFF_SUPPORT "Build the library with the automatic differentiation support (via CppAD)" OFF)
OPTION(BUILD_WITH_CASADI_SUPPORT "Build the library with the support of CASADI" OFF)
OPTION(BUILD_WITH_CODEGEN_SUPPORT "Build the library with the support of code generation (via CppADCodeGen)" OFF)
OPTION(BUILD_WITH_OPENMP_SUPPORT "Build the library with the OpenMP support" OFF)
cmake_dependent_option(LINK_PYTHON_INTERFACE_TO_OPENMP "Link OpenMP to the Python interface" ON BUILD_WITH_OPENMP_SUPPORT OFF)
cmake_dependent_option(BUILD_PYTHON_BINDINGS_WITH_BOOST_MPFR_SUPPORT "Build the Python interface with Boost.Multiprecision MPFR support" OFF BUILD_PYTHON_INTERFACE OFF)
cmake_dependent_option(BUILD_WITH_LIBPYTHON "Link to libpython to embed an interpreter for the python_parser feature" ON
  "BUILD_PYTHON_INTERFACE" OFF)
OPTION(GENERATE_PYTHON_STUBS "Generate the Python stubs associated to the Python library" OFF)

OPTION(INITIALIZE_WITH_NAN "Initialize Eigen entries with NaN" OFF)
OPTION(CHECK_RUNTIME_MALLOC "Check if some memory allocations are performed at runtime" OFF)

OPTION(ENABLE_TEMPLATE_INSTANTIATION "Template instantiation of the main library" ON)

IF(BUILD_WITH_COLLISION_SUPPORT)
  SET(BUILD_WITH_HPP_FCL_SUPPORT TRUE)
ENDIF()
IF(BUILD_WITH_CODEGEN_SUPPORT)
  SET(BUILD_WITH_CPPAD_CODEGEN_SUPPORT TRUE)
  SET(BUILD_WITH_AUTODIFF_SUPPORT ON)
ENDIF()
IF(BUILD_WITH_AUTODIFF_SUPPORT)
  SET(BUILD_WITH_CPPAD_SUPPORT TRUE)
ENDIF()

IF(INITIALIZE_WITH_NAN)
  MESSAGE(STATUS "Initialize with NaN all the Eigen entries.")
  ADD_DEFINITIONS(-DEIGEN_INITIALIZE_MATRICES_BY_NAN)
ENDIF(INITIALIZE_WITH_NAN)

IF(CHECK_RUNTIME_MALLOC)
  MESSAGE(STATUS "Check if some memory allocations are performed at runtime.")
  ADD_DEFINITIONS(-DPINOCCHIO_EIGEN_CHECK_MALLOC)
  ADD_DEFINITIONS(-DEIGEN_RUNTIME_NO_MALLOC)
ENDIF(CHECK_RUNTIME_MALLOC)

IF(ENABLE_TEMPLATE_INSTANTIATION)
  MESSAGE(STATUS "Template instantiation of the main library")
  ADD_DEFINITIONS(-DPINOCCHIO_ENABLE_TEMPLATE_INSTANTIATION)
ENDIF(ENABLE_TEMPLATE_INSTANTIATION)

MACRO(TAG_LIBRARY_VERSION target)
  SET_TARGET_PROPERTIES(${target} PROPERTIES SOVERSION ${PROJECT_VERSION})
ENDMACRO(TAG_LIBRARY_VERSION)

SET(PINOCCHIO_MODEL_DIR "${PROJECT_SOURCE_DIR}/models")

# ----------------------------------------------------
# --- DEPENDENCIES -----------------------------------
# ----------------------------------------------------
SET(CMAKE_MODULE_PATH "${CMAKE_SOURCE_DIR}/cmake/find-external/CppAD/" ${CMAKE_MODULE_PATH})
ADD_PROJECT_DEPENDENCY(Eigen3 REQUIRED PKG_CONFIG_REQUIRES "eigen3 >= 3.0.5")

# Variable containing all the cflags definition relative to optional dependencies
SET(CFLAGS_DEPENDENCIES)

IF(BUILD_WITH_URDF_SUPPORT)
  ADD_PROJECT_DEPENDENCY(urdfdom_headers REQUIRED)
  ADD_PROJECT_DEPENDENCY(urdfdom REQUIRED PKG_CONFIG_REQUIRES "urdfdom >= 0.2.0")
  SET(urdfdom_VERSION ${urdfdom_headers_VERSION})
  ADD_DEFINITIONS(-DPINOCCHIO_WITH_URDFDOM)
  LIST(APPEND CFLAGS_DEPENDENCIES "-DPINOCCHIO_WITH_URDFDOM")
<<<<<<< HEAD

  IF(${urdfdom_VERSION} VERSION_GREATER "0.4.2")
    CHECK_MINIMAL_CXX_STANDARD(11 ENFORCE)
    MESSAGE(STATUS "Since urdfdom >= 1.0.0, the default C++ standard is C++11. The project is then compiled with C++11 standard.")
  ENDIF(${urdfdom_VERSION} VERSION_GREATER "0.4.2")
=======
>>>>>>> e7f00457
ENDIF(BUILD_WITH_URDF_SUPPORT)

IF(BUILD_WITH_SDF_SUPPORT)
  INCLUDE(${CMAKE_CURRENT_LIST_DIR}/cmake/sdformat.cmake)
  SEARCH_FOR_SDFORMAT(REQUIRED)
  IF(SDFormat_FOUND)
    CHECK_MINIMAL_CXX_STANDARD(11 REQUIRED)
    INCLUDE_DIRECTORIES(${SDFormat_INCLUDE_DIRS})
    ADD_DEFINITIONS(-DPINOCCHIO_WITH_SDFORMAT)
    LIST(APPEND CFLAGS_DEPENDENCIES "-DPINOCCHIO_WITH_SDFORMAT")
    SET(CMAKE_CXX_FLAGS "${CMAKE_CXX_FLAGS} ${SDFormat_CXX_FLAGS}")
  ENDIF(SDFormat_FOUND)
ENDIF(BUILD_WITH_SDF_SUPPORT)

IF(BUILD_WITH_AUTODIFF_SUPPORT)
  # Check first CppADCodeGen
  IF(BUILD_WITH_CODEGEN_SUPPORT)
    ADD_PROJECT_DEPENDENCY(cppadcg 2.4.1 REQUIRED PKG_CONFIG_REQUIRES "cppadcg >= 2.4.1") # CppADCodeGen 2.4.1 is the first version to check the minimal version of CppAD
  ENDIF(BUILD_WITH_CODEGEN_SUPPORT)

  ADD_PROJECT_DEPENDENCY(cppad 20180000.0 REQUIRED PKG_CONFIG_REQUIRES "cppad >= 20220624.0")
ENDIF(BUILD_WITH_AUTODIFF_SUPPORT)

IF(BUILD_WITH_CASADI_SUPPORT)
  ADD_PROJECT_DEPENDENCY(casadi 3.4.5 REQUIRED PKG_CONFIG_REQUIRES "casadi >= 3.4.5")
ENDIF(BUILD_WITH_CASADI_SUPPORT)

IF(BUILD_WITH_OPENMP_SUPPORT)
  FIND_PACKAGE(OpenMP REQUIRED)
ENDIF(BUILD_WITH_OPENMP_SUPPORT)

SET(BOOST_REQUIRED_COMPONENTS filesystem serialization system)

SET_BOOST_DEFAULT_OPTIONS()
EXPORT_BOOST_DEFAULT_OPTIONS()
ADD_PROJECT_DEPENDENCY(Boost REQUIRED COMPONENTS ${BOOST_REQUIRED_COMPONENTS})

IF(Boost_VERSION_STRING VERSION_LESS 1.81)
    IF(BUILD_WITH_URDF_SUPPORT AND ${urdfdom_VERSION} VERSION_GREATER "0.4.2")
      CHECK_MINIMAL_CXX_STANDARD(11 ENFORCE)
      MESSAGE(STATUS "Since urdfdom >= 1.0.0, the default C++ standard is C++11. The project is then compiled with C++11 standard.")
    ENDIF()
ELSE()
  # Boost.Math will be C++14 starting in July 2023 (Boost 1.82 release)
  CHECK_MINIMAL_CXX_STANDARD(14 ENFORCE)
ENDIF()

IF(BUILD_PYTHON_INTERFACE)
  MESSAGE(STATUS "The Python bindings of Pinocchio will be compiled along the main library. If you want to disable this feature, please set the option BUILD_PYTHON_INTERFACE to OFF.")

  set(PYTHON_COMPONENTS Interpreter Development NumPy)
  ADD_PROJECT_DEPENDENCY(eigenpy 2.7.10 REQUIRED)

  IF(BUILD_WITH_AUTODIFF_SUPPORT)
    ADD_PROJECT_DEPENDENCY(pycppad 1.1.0 REQUIRED)
  ENDIF(BUILD_WITH_AUTODIFF_SUPPORT)

  # Check wether this a PyPy Python
  EXECUTE_PROCESS(COMMAND ${PYTHON_EXECUTABLE} -c "import platform; print(platform.python_implementation())"
    OUTPUT_VARIABLE _python_implementation_value
    OUTPUT_STRIP_TRAILING_WHITESPACE
    ERROR_QUIET)

  MESSAGE(STATUS "Python compiler: ${_python_implementation_value}")
  IF(_python_implementation_value MATCHES "PyPy")
    SET(BUILD_PYTHON_INTERFACE_WITH_PYPY TRUE)
  ENDIF()

ELSE(BUILD_PYTHON_INTERFACE)
  MESSAGE(STATUS "Pinocchio won't be compiled with its Python bindings. If you want to enable this feature, please set the option BUILD_PYTHON_INTERFACE to ON.")
ENDIF(BUILD_PYTHON_INTERFACE)

IF(BUILD_WITH_HPP_FCL_SUPPORT)
  ADD_DEFINITIONS(-DPINOCCHIO_WITH_HPP_FCL)
  LIST(APPEND CFLAGS_DEPENDENCIES "-DPINOCCHIO_WITH_HPP_FCL")
  ADD_PROJECT_DEPENDENCY(hpp-fcl 2.1.2 REQUIRED PKG_CONFIG_REQUIRES "hpp-fcl >= 2.1.2")
  # Check whether hpp-fcl python bindings are available.
  SET(BUILD_WITH_HPP_FCL_PYTHON_BINDINGS FALSE)
  IF(BUILD_PYTHON_INTERFACE)
    EXECUTE_PROCESS(COMMAND ${PYTHON_EXECUTABLE} -c "import hppfcl"
      RESULT_VARIABLE _hpp_fcl_python_bindings_not_found
      OUTPUT_QUIET
      ERROR_QUIET)
    IF(_hpp_fcl_python_bindings_not_found EQUAL 0)
      SET(BUILD_WITH_HPP_FCL_PYTHON_BINDINGS TRUE)
      MESSAGE(STATUS "Found hpp-fcl Python bindings.")
    ELSE()
      MESSAGE(STATUS "hpp-fcl Python bindings NOT found.")
    ENDIF()
    UNSET(_hpp_fcl_python_bindings_not_found)
  ENDIF(BUILD_PYTHON_INTERFACE)
ENDIF(BUILD_WITH_HPP_FCL_SUPPORT)

# Enforce the preprocessed version of boost::list and boost::vector
# This information is redundant with the content of include/pinocchio/container/boost-container-limits.hpp
# but it avoids any compilation issue.
ADD_DEFINITIONS(-DBOOST_MPL_LIMIT_LIST_SIZE=30)
ADD_DEFINITIONS(-DBOOST_MPL_LIMIT_VECTOR_SIZE=30)

# ----------------------------------------------------
# --- INCLUDE ----------------------------------------
# ----------------------------------------------------
FILE(GLOB_RECURSE HEADERS
     ${PROJECT_SOURCE_DIR}/src/*.hpp
     ${PROJECT_SOURCE_DIR}/src/*.hxx
     )

IF(NOT BUILD_WITH_URDF_SUPPORT)
  LIST(REMOVE_ITEM HEADERS
    ${PROJECT_SOURCE_DIR}/src/parsers/urdf.hpp
    ${PROJECT_SOURCE_DIR}/src/parsers/urdf/model.hxx
    ${PROJECT_SOURCE_DIR}/src/parsers/urdf/geometry.hxx
    ${PROJECT_SOURCE_DIR}/src/parsers/urdf/utils.hpp
    ${PROJECT_SOURCE_DIR}/src/parsers/urdf/types.hpp
    )
ENDIF(NOT BUILD_WITH_URDF_SUPPORT)

IF(NOT BUILD_WITH_SDF_SUPPORT)
  LIST(REMOVE_ITEM HEADERS
    ${PROJECT_SOURCE_DIR}/src/parsers/sdf.hpp
    ${PROJECT_SOURCE_DIR}/src/parsers/sdf/model.hxx
    ${PROJECT_SOURCE_DIR}/src/parsers/sdf/geometry.hxx
    )
ENDIF(NOT BUILD_WITH_SDF_SUPPORT)


IF(NOT BUILD_WITH_HPP_FCL_SUPPORT)
  LIST(REMOVE_ITEM HEADERS
    ${PROJECT_SOURCE_DIR}/src/spatial/fcl-pinocchio-conversions.hpp
    )
ENDIF(NOT BUILD_WITH_HPP_FCL_SUPPORT)

LIST(APPEND HEADERS macros.hpp)

MAKE_DIRECTORY("${${PROJECT_NAME}_BINARY_DIR}/include/pinocchio")
MAKE_DIRECTORY("${${PROJECT_NAME}_BINARY_DIR}/include/pinocchio/core")
MAKE_DIRECTORY("${${PROJECT_NAME}_BINARY_DIR}/include/pinocchio/math")
MAKE_DIRECTORY("${${PROJECT_NAME}_BINARY_DIR}/include/pinocchio/spatial")
MAKE_DIRECTORY("${${PROJECT_NAME}_BINARY_DIR}/include/pinocchio/multibody")
MAKE_DIRECTORY("${${PROJECT_NAME}_BINARY_DIR}/include/pinocchio/multibody/joint")
MAKE_DIRECTORY("${${PROJECT_NAME}_BINARY_DIR}/include/pinocchio/multibody/liegroup")
MAKE_DIRECTORY("${${PROJECT_NAME}_BINARY_DIR}/include/pinocchio/multibody/pool")
MAKE_DIRECTORY("${${PROJECT_NAME}_BINARY_DIR}/include/pinocchio/multibody/visitor")
MAKE_DIRECTORY("${${PROJECT_NAME}_BINARY_DIR}/include/pinocchio/parsers")
MAKE_DIRECTORY("${${PROJECT_NAME}_BINARY_DIR}/include/pinocchio/parsers/urdf")
MAKE_DIRECTORY("${${PROJECT_NAME}_BINARY_DIR}/include/pinocchio/parsers/sdf")
MAKE_DIRECTORY("${${PROJECT_NAME}_BINARY_DIR}/include/pinocchio/utils")
MAKE_DIRECTORY("${${PROJECT_NAME}_BINARY_DIR}/include/pinocchio/serialization")
MAKE_DIRECTORY("${${PROJECT_NAME}_BINARY_DIR}/include/pinocchio/algorithm")
MAKE_DIRECTORY("${${PROJECT_NAME}_BINARY_DIR}/include/pinocchio/algorithm/constraints")
MAKE_DIRECTORY("${${PROJECT_NAME}_BINARY_DIR}/include/pinocchio/algorithm/constraints/visitors")
MAKE_DIRECTORY("${${PROJECT_NAME}_BINARY_DIR}/include/pinocchio/algorithm/utils")
MAKE_DIRECTORY("${${PROJECT_NAME}_BINARY_DIR}/include/pinocchio/algorithm/parallel")
MAKE_DIRECTORY("${${PROJECT_NAME}_BINARY_DIR}/include/pinocchio/container")
MAKE_DIRECTORY("${${PROJECT_NAME}_BINARY_DIR}/include/pinocchio/codegen")
MAKE_DIRECTORY("${${PROJECT_NAME}_BINARY_DIR}/include/pinocchio/autodiff")
MAKE_DIRECTORY("${${PROJECT_NAME}_BINARY_DIR}/include/pinocchio/autodiff/casadi")
MAKE_DIRECTORY("${${PROJECT_NAME}_BINARY_DIR}/include/pinocchio/autodiff/casadi/math")
MAKE_DIRECTORY("${${PROJECT_NAME}_BINARY_DIR}/include/pinocchio/autodiff/casadi/spatial")
MAKE_DIRECTORY("${${PROJECT_NAME}_BINARY_DIR}/include/pinocchio/autodiff/casadi/utils")
MAKE_DIRECTORY("${${PROJECT_NAME}_BINARY_DIR}/include/pinocchio/autodiff/cppad")
MAKE_DIRECTORY("${${PROJECT_NAME}_BINARY_DIR}/include/pinocchio/autodiff/cppad/spatial")
MAKE_DIRECTORY("${${PROJECT_NAME}_BINARY_DIR}/include/pinocchio/autodiff/cppad/math")
MAKE_DIRECTORY("${${PROJECT_NAME}_BINARY_DIR}/include/pinocchio/autodiff/cppad/algorithm")
MAKE_DIRECTORY("${${PROJECT_NAME}_BINARY_DIR}/include/pinocchio/autodiff/cppad/utils")
MAKE_DIRECTORY("${${PROJECT_NAME}_BINARY_DIR}/include/pinocchio/autodiff/cppad/multibody")
MAKE_DIRECTORY("${${PROJECT_NAME}_BINARY_DIR}/include/pinocchio/autodiff/cppad/multibody/joint")

IF(ENABLE_TEMPLATE_INSTANTIATION)
  LIST(APPEND ${PROJECT_NAME}_TEMPLATE_SOURCES
    algorithm/aba-derivatives.cpp
    algorithm/aba.cpp
    algorithm/center-of-mass-derivatives.cpp
    algorithm/center-of-mass.cpp
    algorithm/centroidal-derivatives.cpp
    algorithm/centroidal.cpp
    algorithm/cholesky.cpp
    algorithm/compute-all-terms.cpp
    algorithm/constrained-dynamics-derivatives.cpp
    algorithm/constrained-dynamics.cpp
    algorithm/crba.cpp
    algorithm/energy.cpp
    algorithm/frames-derivatives.cpp
    algorithm/frames.cpp
    algorithm/geometry.cpp
    algorithm/jacobian.cpp
    algorithm/joint-configuration.cpp
    algorithm/kinematics-derivatives.cpp
    algorithm/kinematics.cpp
    algorithm/model.cpp
    algorithm/regressor.cpp
    algorithm/rnea-derivatives.cpp
    algorithm/rnea.cpp
    algorithm/proximal.cpp
    algorithm/contact-dynamics.cpp
    algorithm/contact-cholesky.cpp
    algorithm/contact-jacobian.cpp
    algorithm/impulse-dynamics.cpp
    parsers/sample-models.cpp
    multibody/data.cpp
    multibody/model.cpp
    )
  LIST(APPEND ${PROJECT_NAME}_TEMPLATE_DECLARATIONS
    algorithm/aba-derivatives.txx
    algorithm/aba.txx
    algorithm/center-of-mass-derivatives.txx
    algorithm/center-of-mass.txx
    algorithm/centroidal-derivatives.txx
    algorithm/centroidal.txx
    algorithm/cholesky.txx
    algorithm/compute-all-terms.txx
    algorithm/constrained-dynamics-derivatives.txx
    algorithm/constrained-dynamics.txx
    algorithm/crba.txx
    algorithm/energy.txx
    algorithm/frames-derivatives.txx
    algorithm/frames.txx
    algorithm/geometry.txx
    algorithm/jacobian.txx
    algorithm/joint-configuration.txx
    algorithm/kinematics-derivatives.txx
    algorithm/kinematics.txx
    algorithm/model.txx
    algorithm/regressor.txx
    algorithm/rnea-derivatives.txx
    algorithm/rnea.txx
    algorithm/proximal.txx
    algorithm/contact-dynamics.txx
    algorithm/contact-cholesky.txx
    algorithm/contact-jacobian.txx
    algorithm/impulse-dynamics.txx
    parsers/sample-models.txx
    multibody/data.txx
    multibody/model.txx
    )
  SET_SOURCE_FILES_PROPERTIES(${${PROJECT_NAME}_TEMPLATE_DECLARATIONS} PROPERTIES LANGUAGE CXX)
  SET_SOURCE_FILES_PROPERTIES(${${PROJECT_NAME}_TEMPLATE_SOURCES} PROPERTIES LANGUAGE CXX)

  LIST(APPEND ${PROJECT_NAME}_SOURCES ${${PROJECT_NAME}_TEMPLATE_SOURCES})
  LIST(APPEND HEADERS ${${PROJECT_NAME}_TEMPLATE_DECLARATIONS})

  # Gcc does not accept txx as c++ files. Find a workaround for ADD_DEFITINOS with only txx files
  # IF(CMAKE_CXX_COMPILER_ID STREQUAL "GNU")
  #   ADD_DEFINITIONS("-x c++")
  # ENDIF()

ENDIF() # PINOCCHIO_ENABLE_TEMPLATE_INSTANTIATION


SET(HEADERS_)
FOREACH(header ${HEADERS})
  STRING(REGEX REPLACE "${PROJECT_SOURCE_DIR}/src/" "" header ${header})
  LIST(APPEND HEADERS_ ${header})
  GET_FILENAME_COMPONENT(headerName ${header} NAME)
  GET_FILENAME_COMPONENT(headerPath ${header} PATH)
  EXECUTE_PROCESS(COMMAND ${CMAKE_COMMAND} -E ${LINK}
    ${${PROJECT_NAME}_SOURCE_DIR}/src/${header}
    ${${PROJECT_NAME}_BINARY_DIR}/include/${PROJECT_NAME}/${header})
  INSTALL(FILES ${${PROJECT_NAME}_SOURCE_DIR}/src/${header}
          DESTINATION ${CMAKE_INSTALL_PREFIX}/include/${PROJECT_NAME}/${headerPath}
          PERMISSIONS OWNER_READ GROUP_READ WORLD_READ OWNER_WRITE)
ENDFOREACH(header)
SET(HEADERS ${HEADERS_})

LIST(APPEND HEADERS
     ${${PROJECT_NAME}_BINARY_DIR}/include/${PROJECT_NAME}/config.hpp
     ${${PROJECT_NAME}_BINARY_DIR}/include/${PROJECT_NAME}/deprecated.hpp
     ${${PROJECT_NAME}_BINARY_DIR}/include/${PROJECT_NAME}/warning.hpp)

# --- MAIN LIBRARY -------------------------------------------------------------
ADD_SUBDIRECTORY(src)

# --- BINDINGS -----------------------------------------------------------------
ADD_SUBDIRECTORY(bindings)

# --- EXECUTABLES --------------------------------------------------------------
ADD_SUBDIRECTORY(utils)

# --- UNIT TESTS ---------------------------------------------------------------
ADD_SUBDIRECTORY(unittest)

# --- CHECK EXAMPLES -----------------------------------------------------------
ADD_SUBDIRECTORY(examples)

# --- BENCHMARKS ---------------------------------------------------------------
ADD_SUBDIRECTORY(benchmark)

# --- PACKAGING ----------------------------------------------------------------
MACRO(EXPORT_VARIABLE var_name var_value)
  GET_DIRECTORY_PROPERTY(has_parent PARENT_DIRECTORY)
  IF(has_parent)
    SET(${var_name} ${var_value} PARENT_SCOPE)
  ELSE()
    SET(${var_name} ${var_value})
  ENDIF()
ENDMACRO(EXPORT_VARIABLE var_name var_value)

IF(BUILD_WITH_URDF_SUPPORT)
  EXPORT_VARIABLE(PINOCCHIO_USE_URDFDOM ON)
  SET(PACKAGE_EXTRA_MACROS "${PACKAGE_EXTRA_MACROS}\nset(PINOCCHIO_USE_URDFDOM \"\")")
ENDIF()
IF(BUILD_WITH_HPP_FCL_SUPPORT)
  EXPORT_VARIABLE(PINOCCHIO_USE_HPP_FCL ON)
  SET(PACKAGE_EXTRA_MACROS "${PACKAGE_EXTRA_MACROS}\nset(PINOCCHIO_USE_HPP_FCL \"\")")
ENDIF()
IF(BUILD_WITH_CPPAD_SUPPORT)
  EXPORT_VARIABLE(PINOCCHIO_USE_CPPAD ON)
  SET(PACKAGE_EXTRA_MACROS "${PACKAGE_EXTRA_MACROS}\nset(PINOCCHIO_USE_CPPAD \"\")")
ENDIF()
IF(BUILD_WITH_CPPAD_CODEGEN_SUPPORT)
  EXPORT_VARIABLE(PINOCCHIO_USE_CPPAD_CODEGEN ON)
  SET(PACKAGE_EXTRA_MACROS "${PACKAGE_EXTRA_MACROS}\nset(PINOCCHIO_USE_CPPAD_CODEGEN \"\")")
ENDIF()
IF(BUILD_WITH_CASADI_SUPPORT)
  EXPORT_VARIABLE(PINOCCHIO_USE_CASADI ON)
  SET(PACKAGE_EXTRA_MACROS "${PACKAGE_EXTRA_MACROS}\nset(PINOCCHIO_USE_CASADI \"\")")
ENDIF()
IF(BUILD_PYTHON_INTERFACE)
  EXPORT_VARIABLE(PINOCCHIO_WITH_PYTHON_INTERFACE ON)
  SET(PACKAGE_EXTRA_MACROS "${PACKAGE_EXTRA_MACROS}\nset(PINOCCHIO_WITH_PYTHON_INTERFACE \"\")")
ENDIF()

PKG_CONFIG_APPEND_LIBS(${PROJECT_NAME})
PKG_CONFIG_APPEND_BOOST_LIBS(${BOOST_REQUIRED_COMPONENTS})

FOREACH(cflags ${CFLAGS_DEPENDENCIES})
  PKG_CONFIG_APPEND_CFLAGS(${cflags})
ENDFOREACH(cflags ${CFLAGS_DEPENDENCIES})

# Install catkin package.xml
INSTALL(FILES package.xml DESTINATION share/${PROJECT_NAME})
# Allows Colcon to find non-Ament packages when using workspace underlays
file(WRITE ${CMAKE_CURRENT_BINARY_DIR}/share/ament_index/resource_index/packages/${PROJECT_NAME} "")
install(FILES ${CMAKE_CURRENT_BINARY_DIR}/share/ament_index/resource_index/packages/${PROJECT_NAME} DESTINATION share/ament_index/resource_index/packages)
file(WRITE ${CMAKE_CURRENT_BINARY_DIR}/share/${PROJECT_NAME}/hook/ament_prefix_path.dsv "prepend-non-duplicate;AMENT_PREFIX_PATH;")
install(FILES ${CMAKE_CURRENT_BINARY_DIR}/share/${PROJECT_NAME}/hook/ament_prefix_path.dsv DESTINATION share/${PROJECT_NAME}/hook)
file(WRITE ${CMAKE_CURRENT_BINARY_DIR}/share/${PROJECT_NAME}/hook/python_path.dsv "prepend-non-duplicate;PYTHONPATH;${PYTHON_SITELIB}")
install(FILES ${CMAKE_CURRENT_BINARY_DIR}/share/${PROJECT_NAME}/hook/python_path.dsv DESTINATION share/${PROJECT_NAME}/hook)<|MERGE_RESOLUTION|>--- conflicted
+++ resolved
@@ -146,14 +146,11 @@
   SET(urdfdom_VERSION ${urdfdom_headers_VERSION})
   ADD_DEFINITIONS(-DPINOCCHIO_WITH_URDFDOM)
   LIST(APPEND CFLAGS_DEPENDENCIES "-DPINOCCHIO_WITH_URDFDOM")
-<<<<<<< HEAD
 
   IF(${urdfdom_VERSION} VERSION_GREATER "0.4.2")
     CHECK_MINIMAL_CXX_STANDARD(11 ENFORCE)
     MESSAGE(STATUS "Since urdfdom >= 1.0.0, the default C++ standard is C++11. The project is then compiled with C++11 standard.")
   ENDIF(${urdfdom_VERSION} VERSION_GREATER "0.4.2")
-=======
->>>>>>> e7f00457
 ENDIF(BUILD_WITH_URDF_SUPPORT)
 
 IF(BUILD_WITH_SDF_SUPPORT)
