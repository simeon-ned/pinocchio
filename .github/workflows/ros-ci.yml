
# This config uses industrial_ci (https://github.com/ros-industrial/industrial_ci.git).
# For troubleshooting, see readme (https://github.com/ros-industrial/industrial_ci/blob/master/README.rst)

name: CI - Linux via ROS

# This determines when this workflow is run
on: [push, pull_request] # on all pushes and PRs

jobs:
  CI:
    strategy:
      matrix:
        env:
          - {ROS_DISTRO: noetic}
          - {ROS_DISTRO: rolling, BUILDER: colcon}
          - {ROS_DISTRO: iron}
          - {ROS_DISTRO: humble}
    env:
      CCACHE_DIR: /github/home/.ccache             # Enable ccache
      # The following is a work-around for ROS tooling in conjunction with jrl-cmakemodules:
      #  - catkin_make_isolated has issues with Industrial-CI right now
      #  - colcon cannot find example-robot-data's python bindings due to ROS1 workspace integration hooks
      #  - catkin_tools correctly finds example-robot-data in the upstream_ws, but does not execute the 'run_tests' target
      #    as catkin-tools performs tests as '--catkin-make-args' instead of '--make-args' as colcon and catkin_make_isolated
      # The work-around is thus to use catkin_tools for building and sourcing, and to manually specify execution of the test
      # target after completion of the regular test target. The output of this step does affect the output of the CI process.
      # Note, this does not affect projects that do not have pure CMake projects in their upstream_ws.
      BUILDER: catkin_tools
      AFTER_RUN_TARGET_TEST: 'ici_with_unset_variables source /root/target_ws/install/setup.bash && cd /root/target_ws/build/pinocchio && make test'
      IMMEDIATE_TEST_OUTPUT: 1
    runs-on: ubuntu-latest
    steps:
      - uses: actions/checkout@v4
        with:
          submodules: recursive
      # This step will fetch/store the directory used by ccache before/after the ci run
      - uses: actions/cache@v3
        with:
          path: ${{ env.CCACHE_DIR }}
          key: ccache-${{ matrix.env.ROS_DISTRO }}-${{ matrix.env.ROS_REPO }}
      # Run industrial_ci
<<<<<<< HEAD
      - uses: 'ros-industrial/industrial_ci@9f963f67ebb889792175776c5ee00134d7bb569b'
=======
      - uses: 'ros-industrial/industrial_ci@3ed9846c96ed1e0bb36193e8e250632eaac980d0'
>>>>>>> 4e34e417
        env: ${{ matrix.env }}<|MERGE_RESOLUTION|>--- conflicted
+++ resolved
@@ -40,9 +40,5 @@
           path: ${{ env.CCACHE_DIR }}
           key: ccache-${{ matrix.env.ROS_DISTRO }}-${{ matrix.env.ROS_REPO }}
       # Run industrial_ci
-<<<<<<< HEAD
-      - uses: 'ros-industrial/industrial_ci@9f963f67ebb889792175776c5ee00134d7bb569b'
-=======
       - uses: 'ros-industrial/industrial_ci@3ed9846c96ed1e0bb36193e8e250632eaac980d0'
->>>>>>> 4e34e417
         env: ${{ matrix.env }}