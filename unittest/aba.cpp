//
// Copyright (c) 2016-2018 CNRS
//
// This file is part of Pinocchio
// Pinocchio is free software: you can redistribute it
// and/or modify it under the terms of the GNU Lesser General Public
// License as published by the Free Software Foundation, either version
// 3 of the License, or (at your option) any later version.
//
// Pinocchio is distributed in the hope that it will be
// useful, but WITHOUT ANY WARRANTY; without even the implied warranty
// of MERCHANTABILITY or FITNESS FOR A PARTICULAR PURPOSE. See the GNU
// General Lesser Public License for more details. You should have
// received a copy of the GNU Lesser General Public License along with
// Pinocchio If not, see
// <http://www.gnu.org/licenses/>.

#include "pinocchio/spatial/fwd.hpp"
#include "pinocchio/spatial/se3.hpp"
#include "pinocchio/multibody/visitor.hpp"
#include "pinocchio/multibody/model.hpp"
#include "pinocchio/multibody/data.hpp"
#include "pinocchio/algorithm/aba.hpp"
#include "pinocchio/algorithm/rnea.hpp"
#include "pinocchio/algorithm/jacobian.hpp"
#include "pinocchio/algorithm/joint-configuration.hpp"
#include "pinocchio/algorithm/crba.hpp"
#include "pinocchio/parsers/sample-models.hpp"

#include "pinocchio/algorithm/compute-all-terms.hpp"
#include "pinocchio/utils/timer.hpp"

#include <iostream>

#include <boost/test/unit_test.hpp>
#include <boost/utility/binary.hpp>

BOOST_AUTO_TEST_SUITE ( BOOST_TEST_MODULE )

template<typename JointModel>
void test_joint_methods(const se3::JointModelBase<JointModel> & jmodel)
{
  typedef typename se3::JointModelBase<JointModel>::JointDataDerived JointData;
  typedef typename JointModel::ConfigVector_t ConfigVector_t;
<<<<<<< HEAD
=======
  typedef typename se3::LieGroup<JointModel>::type LieGroupType;
>>>>>>> 0962b9a7

  JointData jdata = jmodel.createData();

  ConfigVector_t ql(ConfigVector_t::Constant(jmodel.nq(),-M_PI));
  ConfigVector_t qu(ConfigVector_t::Constant(jmodel.nq(),M_PI));

<<<<<<< HEAD
  ConfigVector_t q = jmodel.randomConfiguration(ql,qu);
=======
  ConfigVector_t q = LieGroupType().randomConfiguration(ql,qu);
>>>>>>> 0962b9a7
  se3::Inertia::Matrix6 I(se3::Inertia::Random().matrix());
  se3::Inertia::Matrix6 I_check = I;

  jmodel.calc(jdata,q);
  jmodel.calc_aba(jdata,I,true);

  Eigen::MatrixXd S = constraint_xd(jdata).matrix();
  Eigen::MatrixXd U_check = I_check*S;
  Eigen::MatrixXd D_check = S.transpose()*U_check;
  Eigen::MatrixXd Dinv_check = D_check.inverse();
  Eigen::MatrixXd UDinv_check = U_check*Dinv_check;
  Eigen::MatrixXd update_check = U_check*Dinv_check*U_check.transpose();
  I_check -= update_check;

  BOOST_CHECK(jdata.U.isApprox(U_check));
  BOOST_CHECK(jdata.Dinv.isApprox(Dinv_check));
  BOOST_CHECK(jdata.UDinv.isApprox(UDinv_check));

  // Checking the inertia was correctly updated
  // We use isApprox as usual, except for the freeflyer,
  // where the correct result is exacly zero and isApprox would fail.
  // Only for this single case, we use the infinity norm of the difference
  if(jmodel.shortname() == "JointModelFreeFlyer")
    BOOST_CHECK((I-I_check).lpNorm<Eigen::Infinity>() < Eigen::NumTraits<double>::dummy_precision());
  else
    BOOST_CHECK(I.isApprox(I_check));
}

struct TestJointMethods{

  template <typename JointModel>
  void operator()(const se3::JointModelBase<JointModel> &) const
  {
    JointModel jmodel;
    jmodel.setIndexes(0,0,0);

    test_joint_methods(jmodel);
  }

  void operator()(const se3::JointModelBase<se3::JointModelComposite> &) const
  {
    se3::JointModelComposite jmodel_composite;
    jmodel_composite.addJoint(se3::JointModelRX());
    jmodel_composite.addJoint(se3::JointModelRY());
    jmodel_composite.setIndexes(0,0,0);

<<<<<<< HEAD
    test_joint_methods(jmodel_composite);
=======
    //TODO: correct LieGroup
    //test_joint_methods(jmodel_composite);
>>>>>>> 0962b9a7

  }

  void operator()(const se3::JointModelBase<se3::JointModelRevoluteUnaligned> &) const
  {
    se3::JointModelRevoluteUnaligned jmodel(1.5, 1., 0.);
    jmodel.setIndexes(0,0,0);

    test_joint_methods(jmodel);
  }

  void operator()(const se3::JointModelBase<se3::JointModelPrismaticUnaligned> &) const
  {
    se3::JointModelPrismaticUnaligned jmodel(1.5, 1., 0.);
    jmodel.setIndexes(0,0,0);

    test_joint_methods(jmodel);
  }

};

BOOST_AUTO_TEST_CASE( test_joint_basic )
{
<<<<<<< HEAD
  boost::mpl::for_each<se3::JointModelVariant::types>(TestJointMethods());
=======
  using namespace se3;

  typedef boost::variant< JointModelRX, JointModelRY, JointModelRZ, JointModelRevoluteUnaligned
  , JointModelSpherical, JointModelSphericalZYX
  , JointModelPX, JointModelPY, JointModelPZ
  , JointModelPrismaticUnaligned
  , JointModelFreeFlyer
  , JointModelPlanar
  , JointModelTranslation
  , JointModelRUBX, JointModelRUBY, JointModelRUBZ
  > Variant;

  boost::mpl::for_each<Variant::types>(TestJointMethods());
>>>>>>> 0962b9a7
}

BOOST_AUTO_TEST_CASE ( test_aba_simple )
{
  using namespace Eigen;
  using namespace se3;

  se3::Model model; buildModels::humanoidSimple(model);
  
  se3::Data data(model);
  se3::Data data_ref(model);

  VectorXd q = VectorXd::Ones(model.nq);
  VectorXd v = VectorXd::Ones(model.nv);
  VectorXd tau = VectorXd::Zero(model.nv);
  VectorXd a = VectorXd::Ones(model.nv);
  
  computeAllTerms(model, data_ref, q, v);
  data_ref.M.triangularView<Eigen::StrictlyLower>()
    = data_ref.M.transpose().triangularView<Eigen::StrictlyLower>();
  
  tau = data_ref.M * a + data_ref.nle;
  aba(model, data, q, v, tau);
  
  BOOST_CHECK(data.ddq.isApprox(a, 1e-12));
  
}

BOOST_AUTO_TEST_CASE ( test_aba_with_fext )
{
  using namespace Eigen;
  using namespace se3;
  
  se3::Model model; buildModels::humanoidSimple(model);
  
  se3::Data data(model);
  
  VectorXd q = VectorXd::Random(model.nq);
  q.segment<4>(3).normalize();
  VectorXd v = VectorXd::Random(model.nv);
  VectorXd a = VectorXd::Random(model.nv);

  container::aligned_vector<Force> fext(model.joints.size(), Force::Random());
  
  crba(model, data, q);
  computeJointJacobians(model, data, q);
  nonLinearEffects(model, data, q, v);
  data.M.triangularView<Eigen::StrictlyLower>()
  = data.M.transpose().triangularView<Eigen::StrictlyLower>();
  

  VectorXd tau = data.M * a + data.nle;
  Data::Matrix6x J = Data::Matrix6x::Zero(6, model.nv);
  for(Model::Index i=1;i<(Model::Index)model.njoints;++i) {
    getJointJacobian<LOCAL>(model, data, i, J);
    tau -= J.transpose()*fext[i].toVector();
    J.setZero();
  }
  aba(model, data, q, v, tau, fext);
  
  BOOST_CHECK(data.ddq.isApprox(a, 1e-12));
}

BOOST_AUTO_TEST_CASE ( test_aba_vs_rnea )
{
  using namespace Eigen;
  using namespace se3;
  
  se3::Model model; buildModels::humanoidSimple(model);
  
  se3::Data data(model);
  se3::Data data_ref(model);
  
  VectorXd q = VectorXd::Ones(model.nq);
  VectorXd v = VectorXd::Ones(model.nv);
  VectorXd tau = VectorXd::Zero(model.nv);
  VectorXd a = VectorXd::Ones(model.nv);
  
  crba(model, data_ref, q);
  nonLinearEffects(model, data_ref, q, v);
  data_ref.M.triangularView<Eigen::StrictlyLower>()
  = data_ref.M.transpose().triangularView<Eigen::StrictlyLower>();
  
  tau = data_ref.M * a + data_ref.nle;
  aba(model, data, q, v, tau);
  
  VectorXd tau_ref = rnea(model, data_ref, q, v, a);
  BOOST_CHECK(tau_ref.isApprox(tau, 1e-12));
  
  
  BOOST_CHECK(data.ddq.isApprox(a, 1e-12));
  
}

BOOST_AUTO_TEST_CASE ( test_computeMinverse )
{
  using namespace Eigen;
  using namespace se3;
  
  se3::Model model;
  buildModels::humanoidSimple(model);
  model.gravity.setZero();
  
  se3::Data data(model);
  se3::Data data_ref(model);
  
  model.lowerPositionLimit.head<3>().fill(-1.);
  model.upperPositionLimit.head<3>().fill(1.);
  VectorXd q = randomConfiguration(model);
  VectorXd v = VectorXd::Random(model.nv);

  crba(model, data_ref, q);
  data_ref.M.triangularView<Eigen::StrictlyLower>()
  = data_ref.M.transpose().triangularView<Eigen::StrictlyLower>();
  MatrixXd Minv_ref(data_ref.M.inverse());

  computeMinverse(model, data, q);

  
  BOOST_CHECK(data.Minv.topRows<6>().isApprox(Minv_ref.topRows<6>()));
  
  data.Minv.triangularView<Eigen::StrictlyLower>()
  = data.Minv.transpose().triangularView<Eigen::StrictlyLower>();
  
  BOOST_CHECK(data.Minv.isApprox(Minv_ref));
  
//  std::cout << "Minv:\n" << data.Minv.block<10,10>(0,0) << std::endl;
//  std::cout << "Minv_ref:\n" << Minv_ref.block<10,10>(0,0) << std::endl;
//
//  std::cout << "Minv:\n" << data.Minv.bottomRows<10>() << std::endl;
//  std::cout << "Minv_ref:\n" << Minv_ref.bottomRows<10>() << std::endl;
  
}
BOOST_AUTO_TEST_SUITE_END ()<|MERGE_RESOLUTION|>--- conflicted
+++ resolved
@@ -42,21 +42,14 @@
 {
   typedef typename se3::JointModelBase<JointModel>::JointDataDerived JointData;
   typedef typename JointModel::ConfigVector_t ConfigVector_t;
-<<<<<<< HEAD
-=======
   typedef typename se3::LieGroup<JointModel>::type LieGroupType;
->>>>>>> 0962b9a7
 
   JointData jdata = jmodel.createData();
 
   ConfigVector_t ql(ConfigVector_t::Constant(jmodel.nq(),-M_PI));
   ConfigVector_t qu(ConfigVector_t::Constant(jmodel.nq(),M_PI));
 
-<<<<<<< HEAD
-  ConfigVector_t q = jmodel.randomConfiguration(ql,qu);
-=======
   ConfigVector_t q = LieGroupType().randomConfiguration(ql,qu);
->>>>>>> 0962b9a7
   se3::Inertia::Matrix6 I(se3::Inertia::Random().matrix());
   se3::Inertia::Matrix6 I_check = I;
 
@@ -103,12 +96,8 @@
     jmodel_composite.addJoint(se3::JointModelRY());
     jmodel_composite.setIndexes(0,0,0);
 
-<<<<<<< HEAD
-    test_joint_methods(jmodel_composite);
-=======
     //TODO: correct LieGroup
     //test_joint_methods(jmodel_composite);
->>>>>>> 0962b9a7
 
   }
 
@@ -132,9 +121,6 @@
 
 BOOST_AUTO_TEST_CASE( test_joint_basic )
 {
-<<<<<<< HEAD
-  boost::mpl::for_each<se3::JointModelVariant::types>(TestJointMethods());
-=======
   using namespace se3;
 
   typedef boost::variant< JointModelRX, JointModelRY, JointModelRZ, JointModelRevoluteUnaligned
@@ -148,7 +134,6 @@
   > Variant;
 
   boost::mpl::for_each<Variant::types>(TestJointMethods());
->>>>>>> 0962b9a7
 }
 
 BOOST_AUTO_TEST_CASE ( test_aba_simple )
