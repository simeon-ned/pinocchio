//
// Copyright (c) 2015-2022 CNRS INRIA
//

#include <iostream>
#include <fstream>
#include <streambuf>

#include "pinocchio/multibody/model.hpp"
#include "pinocchio/parsers/urdf.hpp"

#ifdef PINOCCHIO_WITH_HPP_FCL
#include <hpp/fcl/collision_object.h>
#endif // PINOCCHIO_WITH_HPP_FCL

#include <boost/test/unit_test.hpp>

#include <urdf_parser/urdf_parser.h>


BOOST_AUTO_TEST_SUITE ( BOOST_TEST_MODULE )

BOOST_AUTO_TEST_CASE ( build_model )
{
  const std::string filename = PINOCCHIO_MODEL_DIR + std::string("/example-robot-data/robots/romeo_description/urdf/romeo_small.urdf");
  const std::string dir = PINOCCHIO_MODEL_DIR;
  
  pinocchio::Model model;
  pinocchio::urdf::buildModel(filename, model);
  pinocchio::GeometryModel geomModel;
  pinocchio::urdf::buildGeom(model, filename, pinocchio::COLLISION, geomModel, dir);
  
  BOOST_CHECK(model.nq == 31);
}

BOOST_AUTO_TEST_CASE ( build_model_simple_humanoid )
{
  const std::string filename = PINOCCHIO_MODEL_DIR + std::string("/simple_humanoid.urdf");
  const std::string dir = PINOCCHIO_MODEL_DIR;

  pinocchio::Model model;
  pinocchio::urdf::buildModel(filename, model);

  BOOST_CHECK_EQUAL(model.nq, 29);

  // Check that parsing collision_checking works.
  pinocchio::GeometryModel geomModel;
  pinocchio::urdf::buildGeom(model, filename, pinocchio::COLLISION, geomModel, dir);
  BOOST_CHECK_EQUAL(geomModel.ngeoms, 2);

#ifdef PINOCCHIO_WITH_HPP_FCL
  // Check that cylinder is converted into capsule.
#ifdef PINOCCHIO_URDFDOM_COLLISION_WITH_GROUP_NAME
  BOOST_CHECK_EQUAL(geomModel.geometryObjects[0].geometry->getNodeType(), hpp::fcl::GEOM_CYLINDER);
#else // PINOCCHIO_URDFDOM_COLLISION_WITH_GROUP_NAME
  BOOST_CHECK_EQUAL(geomModel.geometryObjects[0].geometry->getNodeType(), hpp::fcl::GEOM_CAPSULE);
#endif

#if ( HPP_FCL_MAJOR_VERSION>1 || ( HPP_FCL_MAJOR_VERSION==1 && \
      ( HPP_FCL_MINOR_VERSION>1 || ( HPP_FCL_MINOR_VERSION==1 && \
                                     HPP_FCL_PATCH_VERSION>3))))
#  define PINOCCHIO_HPP_FCL_SUPERIOR_TO_1_1_3
#endif

#if defined(PINOCCHIO_HPP_FCL_SUPERIOR_TO_1_1_3) && !defined(PINOCCHIO_URDFDOM_COLLISION_WITH_GROUP_NAME)
  BOOST_CHECK_EQUAL(geomModel.geometryObjects[1].geometry->getNodeType(), hpp::fcl::GEOM_CONVEX);
#undef PINOCCHIO_HPP_FCL_SUPERIOR_TO_1_1_3
#else // PINOCCHIO_HPP_FCL_SUPERIOR_TO_1_1_3 && !PINOCCHIO_URDFDOM_COLLISION_WITH_GROUP_NAME
  BOOST_CHECK_EQUAL(geomModel.geometryObjects[1].geometry->getObjectType(), hpp::fcl::OT_BVH);
#endif // PINOCCHIO_HPP_FCL_SUPERIOR_TO_1_1_3 && !PINOCCHIO_URDFDOM_COLLISION_WITH_GROUP_NAME
#endif // PINOCCHIO_WITH_HPP_FCL
  
  pinocchio::Model model_ff;
  pinocchio::urdf::buildModel(filename, pinocchio::JointModelFreeFlyer(), model_ff);
  
  BOOST_CHECK(model_ff.nq == 36);
}
  
BOOST_AUTO_TEST_CASE ( check_mesh_relative_path )
{
  std::string filename = PINOCCHIO_MODEL_DIR + std::string("/simple_humanoid.urdf");
  const std::string dir = PINOCCHIO_MODEL_DIR;

  pinocchio::Model model0;
  pinocchio::urdf::buildModel(filename, model0);
  pinocchio::GeometryModel geomModel0;
  pinocchio::urdf::buildGeom(model0, filename, pinocchio::COLLISION, geomModel0, dir);
  BOOST_CHECK_EQUAL(geomModel0.ngeoms, 2);

  // check if urdf with relative mesh path without //package can be loaded
  filename = PINOCCHIO_MODEL_DIR + std::string("/simple_humanoid_rel_mesh.urdf");
  pinocchio::Model model1;
  pinocchio::urdf::buildModel(filename, model1);
  pinocchio::GeometryModel geomModel1;
  pinocchio::urdf::buildGeom(model1, filename, pinocchio::COLLISION, geomModel1, dir);
  BOOST_CHECK_EQUAL(geomModel1.ngeoms, 2);

  BOOST_CHECK_EQUAL(geomModel0.geometryObjects[1].name.compare(geomModel1.geometryObjects[1].name), 0);
}
    
BOOST_AUTO_TEST_CASE ( build_model_from_XML )
{
  const std::string filename = PINOCCHIO_MODEL_DIR + std::string("/example-robot-data/robots/romeo_description/urdf/romeo_small.urdf");
  
  // Read file as XML
  std::ifstream file;
  file.open(filename.c_str());
  std::string filestr((std::istreambuf_iterator<char>(file)),
                      std::istreambuf_iterator<char>());
  
  pinocchio::Model model;
  pinocchio::urdf::buildModelFromXML(filestr, model);
  
  BOOST_CHECK(model.nq == 31);
}
  
BOOST_AUTO_TEST_CASE ( check_tree_from_XML )
{
  // Read file as XML
  std::string filestr(
      "<?xml version=\"1.0\" encoding=\"utf-8\"?>"
      "<robot name=\"test\">"
      "  <link name=\"base_link\"/>"
      "  <link name=\"link_1\"/>"
      "  <link name=\"link_2\"/>"
      "  <joint name=\"joint_1\" type=\"fixed\">"
      "    <origin xyz=\"1 0 0\"/>"
      "    <axis xyz=\"0 0 1\"/>"
      "    <parent link=\"base_link\"/>"
      "    <child link=\"link_1\"/>"
      "  </joint>"
      "  <joint name=\"joint_2\" type=\"fixed\">"
      "    <origin xyz=\"0 1 0\"/>"
      "    <axis xyz=\"0 0 1\"/>"
      "    <parent link=\"link_1\"/>"
      "    <child link=\"link_2\"/>"
      "  </joint>"
      "</robot>"
      );
  
  pinocchio::Model model;
  pinocchio::urdf::buildModelFromXML(filestr, model);

  pinocchio::JointIndex
    base_link_id = model.getFrameId("base_link"),
    link1_id     = model.getFrameId("link_1"),
    link2_id     = model.getFrameId("link_2"),
    joint1_id    = model.getFrameId("joint_1"),
    joint2_id    = model.getFrameId("joint_2");

  BOOST_CHECK_EQUAL(base_link_id, model.frames[joint1_id].parentFrame);
  BOOST_CHECK_EQUAL(joint1_id   , model.frames[link1_id ].parentFrame);
  BOOST_CHECK_EQUAL(link1_id    , model.frames[joint2_id].parentFrame);
  BOOST_CHECK_EQUAL(joint2_id   , model.frames[link2_id ].parentFrame);
}

BOOST_AUTO_TEST_CASE ( build_model_from_UDRFTree )
{
  const std::string filename = PINOCCHIO_MODEL_DIR + std::string("/example-robot-data/robots/romeo_description/urdf/romeo_small.urdf");
  
  ::urdf::ModelInterfaceSharedPtr urdfTree = ::urdf::parseURDFFile(filename);
  
  pinocchio::Model model;
  pinocchio::urdf::buildModel(urdfTree, model);
  
  BOOST_CHECK(model.nq == 31);
}
  
BOOST_AUTO_TEST_CASE ( build_model_with_joint )
{
  const std::string filename = PINOCCHIO_MODEL_DIR + std::string("/example-robot-data/robots/romeo_description/urdf/romeo_small.urdf");
  const std::string dir = PINOCCHIO_MODEL_DIR;
  
  pinocchio::Model model;
  pinocchio::urdf::buildModel(filename, pinocchio::JointModelFreeFlyer(), model);
  pinocchio::GeometryModel geomModel_collision, geomModel_visual;
  pinocchio::urdf::buildGeom(model, filename, pinocchio::COLLISION, geomModel_collision, dir);
  pinocchio::urdf::buildGeom(model, filename, pinocchio::VISUAL, geomModel_visual, dir);
  
  BOOST_CHECK(model.nq == 38);
}

BOOST_AUTO_TEST_CASE ( build_model_with_joint_from_XML )
{
  const std::string filename = PINOCCHIO_MODEL_DIR + std::string("/example-robot-data/robots/romeo_description/urdf/romeo_small.urdf");
  
  // Read file as XML
  std::ifstream file;
  file.open(filename.c_str());
  std::string filestr((std::istreambuf_iterator<char>(file)),
                      std::istreambuf_iterator<char>());
  
  pinocchio::Model model;
  pinocchio::urdf::buildModelFromXML(filestr, pinocchio::JointModelFreeFlyer(), model);
  
  BOOST_CHECK(model.nq == 38);
}

BOOST_AUTO_TEST_CASE ( build_model_with_joint_from_UDRFTree )
{
  const std::string filename = PINOCCHIO_MODEL_DIR + std::string("/example-robot-data/robots/romeo_description/urdf/romeo_small.urdf");
  
  ::urdf::ModelInterfaceSharedPtr urdfTree = ::urdf::parseURDFFile(filename);
  
  pinocchio::Model model;
  pinocchio::urdf::buildModel(urdfTree, pinocchio::JointModelFreeFlyer(), model);
  
  BOOST_CHECK(model.nq == 38);
}

BOOST_AUTO_TEST_CASE(append_two_URDF_models)
{
  const std::string filename = PINOCCHIO_MODEL_DIR + std::string("/simple_humanoid.urdf");
  
  pinocchio::Model model;
  pinocchio::urdf::buildModel(filename, model);
  
  BOOST_CHECK(model.njoints == 30);
  const int nframes = model.nframes;
  const std::string filestr(
                            "<?xml version=\"1.0\" encoding=\"utf-8\"?>"
                            "<robot name=\"test\">"
                            "  <link name=\"box\"/>"
                            "</robot>"
                            );
  
  pinocchio::urdf::buildModelFromXML(filestr, model);
  BOOST_CHECK(model.njoints == 30);
  BOOST_CHECK(nframes + 1 == model.nframes);
}

BOOST_AUTO_TEST_CASE(append_two_URDF_models_with_root_joint)
{
  const std::string filename = PINOCCHIO_MODEL_DIR + std::string("/simple_humanoid.urdf");
  
  pinocchio::Model model;
  pinocchio::urdf::buildModel(filename, pinocchio::JointModelFreeFlyer(), model);
  
  BOOST_CHECK(model.njoints == 31);
  const std::string filestr(
                            "<?xml version=\"1.0\" encoding=\"utf-8\"?>"
                            "<robot name=\"test\">"
                            "  <link name=\"box\"/>"
                            "</robot>"
                            );
  
  
  BOOST_CHECK_THROW(pinocchio::urdf::buildModelFromXML(filestr, pinocchio::JointModelFreeFlyer(), model),
                    std::invalid_argument);
}

BOOST_AUTO_TEST_CASE(check_specific_models)
{
  const std::string filename = PINOCCHIO_MODEL_DIR + std::string("/baxter_simple.urdf");

  pinocchio::Model model;
  pinocchio::urdf::buildModel(filename, model);
}

<<<<<<< HEAD

#if defined(PINOCCHIO_WITH_HPP_FCL)
BOOST_AUTO_TEST_CASE(test_geometry_parsing)
{
  typedef pinocchio::Model Model;
  typedef pinocchio::GeometryModel GeometryModel;

  std::string filename = PINOCCHIO_MODEL_DIR + std::string("/example-robot-data/robots/romeo_description/urdf/romeo_small.urdf");
  std::vector < std::string > packageDirs;
  std::string meshDir  = PINOCCHIO_MODEL_DIR;
  packageDirs.push_back(meshDir);

  Model model;
  pinocchio::urdf::buildModel(filename, pinocchio::JointModelFreeFlyer(),model);
  GeometryModel geomModel;
  pinocchio::urdf::buildGeom(model, filename, pinocchio::COLLISION, geomModel, packageDirs );
  geomModel.addAllCollisionPairs();
  
  GeometryModel geomModelOther = pinocchio::urdf::buildGeom(model, filename, pinocchio::COLLISION, geomModel, packageDirs );
  BOOST_CHECK(geomModelOther == geomModel);
}
#endif // if defined(PINOCCHIO_WITH_HPP_FCL)
=======
BOOST_AUTO_TEST_CASE(test_getFrameId_identical_link_and_joint_name)
{
    // This test checks whether the input argument of getFrameId raises an exception when multiple frames with identical names are found.
    // Note, a model that contains a link and a joint with the same name is valid, but the look-up for e.g. getFrameId requires the explicit
    // specification of the FrameType in order to be valid.
    // It resolved https://github.com/stack-of-tasks/pinocchio/issues/1771
    pinocchio::Model model;
    const std::string filename = PINOCCHIO_MODEL_DIR + std::string("/../unittest/models/link_and_joint_identical_name.urdf");
    pinocchio::urdf::buildModel(filename,model);

    BOOST_CHECK_THROW(model.getFrameId("base"), std::invalid_argument);
    BOOST_CHECK(model.getFrameId("base", pinocchio::FrameType::BODY) == 2);
    BOOST_CHECK(model.getFrameId("base", pinocchio::FrameType::FIXED_JOINT) == 3);
}
>>>>>>> c0e7066c

BOOST_AUTO_TEST_SUITE_END()<|MERGE_RESOLUTION|>--- conflicted
+++ resolved
@@ -257,8 +257,6 @@
   pinocchio::urdf::buildModel(filename, model);
 }
 
-<<<<<<< HEAD
-
 #if defined(PINOCCHIO_WITH_HPP_FCL)
 BOOST_AUTO_TEST_CASE(test_geometry_parsing)
 {
@@ -280,7 +278,7 @@
   BOOST_CHECK(geomModelOther == geomModel);
 }
 #endif // if defined(PINOCCHIO_WITH_HPP_FCL)
-=======
+
 BOOST_AUTO_TEST_CASE(test_getFrameId_identical_link_and_joint_name)
 {
     // This test checks whether the input argument of getFrameId raises an exception when multiple frames with identical names are found.
@@ -295,6 +293,5 @@
     BOOST_CHECK(model.getFrameId("base", pinocchio::FrameType::BODY) == 2);
     BOOST_CHECK(model.getFrameId("base", pinocchio::FrameType::FIXED_JOINT) == 3);
 }
->>>>>>> c0e7066c
 
 BOOST_AUTO_TEST_SUITE_END()